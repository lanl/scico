--- conflicted
+++ resolved
@@ -28,11 +28,7 @@
     blocks of equal ndims, and convolves the first block with the second.
 
     If `A` is a BiConvolve operator, then
-<<<<<<< HEAD
-    A(BlockArray.array([x, h])) = jax.scipy.signal.convolve(x, h) .
-=======
     `A(BlockArray.array([x, h]))` equals `jax.scipy.signal.convolve(x, h)`.
->>>>>>> 9438cf54
 
     """
 
