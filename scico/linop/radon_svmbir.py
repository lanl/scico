# -*- coding: utf-8 -*-
# Copyright (C) 2021-2022 by SCICO Developers
# All rights reserved. BSD 3-clause License.
# This file is part of the SCICO package. Details of the copyright and
# user license can be found in the 'LICENSE' file distributed with the
# package.

"""Radon transform LinearOperator wrapping the svmbir package.

Radon transform LinearOperator wrapping the
`svmbir <https://github.com/cabouman/svmbir>`_ package.
"""

from typing import Optional, Tuple, Union

import numpy as np

import jax
import jax.experimental.host_callback

import scico.numpy as snp
from scico.loss import Loss, WeightedSquaredL2Loss
from scico.typing import Array, JaxArray, Shape

from ._linop import Diagonal, Identity, LinearOperator

try:
    import svmbir
except ImportError:
    raise ImportError("Could not import svmbir; please install it.")


class ParallelBeamProjector(LinearOperator):
    r"""Parallel beam Radon transform based on svmbir.

    Perform tomographic projection of an image at specified angles, using
    the `svmbir <https://github.com/cabouman/svmbir>`_ package. The
    ``is_masked`` option selects whether a valid region for projections
    (pixels outside this region are ignored when performing the
    projection) is active. This region of validity is also respected by
    :meth:`.SVMBIRWeightedSquaredL2Loss.prox` when
    :class:`.SVMBIRWeightedSquaredL2Loss` is initialized with a
    :class:`ParallelBeamProjector` with this option enabled.
    """

    def __init__(
        self,
        input_shape: Shape,
        angles: Array,
        num_channels: int,
        center_offset: float = 0.0,
        is_masked: bool = False,
    ):
        """
        Args:
            input_shape: Shape of the input array.
            angles: Array of projection angles in radians, should be
                increasing.
            num_channels: Number of pixels in the sinogram.
            center_offset: Position of the detector center relative to
                the center of rotation, in units of pixels.
            is_masked: If ``True``, the valid region of the image is
                determined by a mask defined as the circle inscribed
                within the image boundary. Otherwise, the whole image
                array is taken into account by projections.
        """
        self.angles = angles
        self.num_channels = num_channels
        self.center_offset = center_offset

        if len(input_shape) == 2:  # 2D input
            self.svmbir_input_shape = (1,) + input_shape
            output_shape: Tuple[int, ...] = (len(angles), num_channels)
            self.svmbir_output_shape = output_shape[0:1] + (1,) + output_shape[1:2]
        elif len(input_shape) == 3:  # 3D input
            self.svmbir_input_shape = input_shape
            output_shape = (len(angles), input_shape[0], num_channels)
            self.svmbir_output_shape = output_shape
        else:
            raise ValueError(
                f"Only 2D and 3D inputs are supported, but input_shape was {input_shape}"
            )

        self.is_masked = is_masked
        if self.is_masked:
            self.roi_radius = None
        else:
            self.roi_radius = max(self.svmbir_input_shape[1], self.svmbir_input_shape[2])

        # Set up custom_vjp for _eval and _adj so jax.grad works on them.
        self._eval = jax.custom_vjp(self._proj_hcb)
        self._eval.defvjp(lambda x: (self._proj_hcb(x), None), lambda _, y: (self._bproj_hcb(y),))

        self._adj = jax.custom_vjp(self._bproj_hcb)
        self._adj.defvjp(lambda y: (self._bproj_hcb(y), None), lambda _, x: (self._proj_hcb(x),))

        super().__init__(
            input_shape=input_shape,
            output_shape=output_shape,
            input_dtype=np.float32,
            output_dtype=np.float32,
            adj_fn=self._adj,
            jit=False,
        )

    @staticmethod
    def _proj(
        x: JaxArray,
        angles: JaxArray,
        num_channels: int,
        center_offset: float = 0.0,
        roi_radius: Optional[float] = None,
    ) -> JaxArray:
        return jax.device_put(
            svmbir.project(
                np.array(x),
                np.array(angles),
                num_channels,
                verbose=0,
                center_offset=center_offset,
                roi_radius=roi_radius,
            )
        )

    def _proj_hcb(self, x):
        x = x.reshape(self.svmbir_input_shape)
        # host callback wrapper for _proj
        y = jax.experimental.host_callback.call(
            lambda x: self._proj(
                x,
                self.angles,
                self.num_channels,
                center_offset=self.center_offset,
                roi_radius=self.roi_radius,
            ),
            x,
            result_shape=jax.ShapeDtypeStruct(self.svmbir_output_shape, self.output_dtype),
        )
        return y.reshape(self.output_shape)

    @staticmethod
    def _bproj(
        y: JaxArray,
        angles: JaxArray,
        num_rows: int,
        num_cols: int,
        center_offset: Optional[float] = 0.0,
        roi_radius: Optional[float] = None,
    ):
        return jax.device_put(
            svmbir.backproject(
                np.array(y),
                np.array(angles),
                num_rows,
                num_cols,
                verbose=0,
                center_offset=center_offset,
                roi_radius=roi_radius,
            )
        )

    def _bproj_hcb(self, y):
        y = y.reshape(self.svmbir_output_shape)
        # host callback wrapper for _bproj
        x = jax.experimental.host_callback.call(
            lambda y: self._bproj(
                y,
                self.angles,
                self.svmbir_input_shape[1],
                self.svmbir_input_shape[2],
                center_offset=self.center_offset,
                roi_radius=self.roi_radius,
            ),
            y,
            result_shape=jax.ShapeDtypeStruct(self.svmbir_input_shape, self.input_dtype),
        )
        return x.reshape(self.input_shape)


class SVMBIRExtendedLoss(Loss):
    r"""Extended Weighted squared :math:`\ell_2` loss with svmbir CT
    projector.

    Generalization of the weighted squared :math:`\ell_2` loss of a CT
    reconstruction problem,

    .. math::
        \alpha \norm{\mb{y} - A(\mb{x})}_W^2 =
        \alpha \left(\mb{y} - A(\mb{x})\right)^T W \left(\mb{y} -
        A(\mb{x})\right) \;,

    where :math:`A` is a :class:`.ParallelBeamProjector`,
    :math:`\alpha` is the scaling parameter and :math:`W` is an instance
    of :class:`scico.linop.Diagonal`. If :math:`W` is ``None``, it is set
    to :class:`scico.linop.Identity`.

    The extended loss differs from a typical weighted squared
    :math:`\ell_2` loss as follows.
    When ``positivity=True``, the prox projects onto the non-negative
    orthant and the loss is infinite if any element of the input is
    negative. When the ``is_masked`` option of the associated
    :class:`.ParallelBeamProjector` is ``True``, the reconstruction is
    computed over a masked region of the image as described
    in class :class:`.ParallelBeamProjector`.
    """

    def __init__(
        self,
        *args,
        scale: float = 0.5,
        prox_kwargs: Optional[dict] = None,
        positivity: bool = False,
        W: Optional[Diagonal] = None,
        **kwargs,
    ):
        r"""Initialize a :class:`SVMBIRExtendedLoss` object.

        Args:
            y: Sinogram measurement.
            A: Forward operator.
            scale: Scaling parameter.
            prox_kwargs: Dictionary of arguments passed to the
               :meth:`svmbir.recon` prox routine. Defaults to
               {"maxiter": 1000, "ctol": 0.001}.
            positivity: Enforce positivity in the prox operation. The
               loss is infinite if any element of the input is negative.
            W: Weighting diagonal operator. Must be non-negative.
               If ``None``, defaults to :class:`.Identity`.
        """
        super().__init__(*args, scale=scale, **kwargs)

        if not isinstance(self.A, ParallelBeamProjector):
            raise ValueError("A must be a ParallelBeamProjector.")

        self.has_prox = True

        if prox_kwargs is None:
            prox_kwargs = {}

        default_prox_args = {"maxiter": 1000, "ctol": 0.001}
        default_prox_args.update(prox_kwargs)

        svmbir_prox_args = {}
        if "maxiter" in default_prox_args:
            svmbir_prox_args["max_iterations"] = default_prox_args["maxiter"]
        if "ctol" in default_prox_args:
            svmbir_prox_args["stop_threshold"] = default_prox_args["ctol"]
        self.svmbir_prox_args = svmbir_prox_args

        self.positivity = positivity

        if W is None:
            self.W = Identity(self.y.shape)
        elif isinstance(W, Diagonal):
            if snp.all(W.diagonal >= 0):
                self.W = W
            else:
                raise Exception(f"The weights, W, must be non-negative.")
        else:
            raise TypeError(f"W must be None or a linop.Diagonal, got {type(W)}")

    def __call__(self, x: JaxArray) -> float:

        if self.positivity and snp.sum(x < 0) > 0:
            return snp.inf
        else:
            return self.scale * (self.W.diagonal * snp.abs(self.y - self.A(x)) ** 2).sum()

    def prox(self, v: JaxArray, lam: float, **kwargs) -> JaxArray:
        v = v.reshape(self.A.svmbir_input_shape)
        y = self.y.reshape(self.A.svmbir_output_shape)
        weights = self.W.diagonal.reshape(self.A.svmbir_output_shape)
        sigma_p = snp.sqrt(lam)
        if "v0" in kwargs and kwargs["v0"] is not None:
            v0: Union[float, Array] = np.reshape(np.array(kwargs["v0"]), self.A.svmbir_input_shape)
        else:
            v0 = 0.0

        # change: stop, mask-rad, init
        result = svmbir.recon(
            np.array(y),
            np.array(self.A.angles),
            weights=np.array(weights),
            prox_image=np.array(v),
            num_rows=self.A.svmbir_input_shape[1],
            num_cols=self.A.svmbir_input_shape[2],
            center_offset=self.A.center_offset,
            roi_radius=self.A.roi_radius,
            sigma_p=float(sigma_p),
            sigma_y=1.0,
            positivity=self.positivity,
            verbose=0,
            init_image=v0,
            **self.svmbir_prox_args,
        )
        if np.sum(np.isnan(result)):
            raise ValueError("Result contains NaNs")

        return jax.device_put(result.reshape(self.A.input_shape))


class SVMBIRWeightedSquaredL2Loss(SVMBIRExtendedLoss, WeightedSquaredL2Loss):
    r"""Weighted squared :math:`\ell_2` loss with svmbir CT projector.

    Weighted squared :math:`\ell_2` loss of a CT reconstruction problem,

    .. math::
        \alpha \norm{\mb{y} - A(\mb{x})}_W^2 =
        \alpha \left(\mb{y} - A(\mb{x})\right)^T W \left(\mb{y} -
        A(\mb{x})\right) \;,

    where :math:`A` is a :class:`.ParallelBeamProjector`,
    :math:`\alpha` is the scaling parameter and :math:`W` is an instance
    of :class:`scico.linop.Diagonal`. If :math:`W` is ``None``, it is set
    to :class:`scico.linop.Identity`.
    """

    def __init__(
        self,
        *args,
        prox_kwargs: Optional[dict] = None,
        **kwargs,
    ):
        r"""Initialize a :class:`SVMBIRWeightedSquaredL2Loss` object.

        Args:
            y: Sinogram measurement.
            A: Forward operator.
            scale: Scaling parameter.
            W: Weighting diagonal operator. Must be non-negative.
               If ``None``, defaults to :class:`.Identity`.
            prox_kwargs: Dictionary of arguments passed to the
               :meth:`svmbir.recon` prox routine. Defaults to
               {"maxiter": 1000, "ctol": 0.001}.
        """
        super().__init__(*args, **kwargs, prox_kwargs=prox_kwargs, positivity=False)

<<<<<<< HEAD
        if not isinstance(self.A, ParallelBeamProjector) or self.A.is_masked:
            raise ValueError("A must be a ParallelBeamProjector with is_masked set to False.")
=======
        if self.A.is_masked:
            raise ValueError(
                "is_masked must be false for the ParallelBeamProjector in "
                "SVMBIRWeightedSquaredL2Loss."
            )
>>>>>>> 54f9b394


def _unsqueeze(x: JaxArray, input_shape: Shape) -> JaxArray:
    """If x is 2D, make it 3D according to the SVMBIR convention."""
    if len(input_shape) == 2:
        x = x[snp.newaxis, :, :]
    return x<|MERGE_RESOLUTION|>--- conflicted
+++ resolved
@@ -335,16 +335,8 @@
         """
         super().__init__(*args, **kwargs, prox_kwargs=prox_kwargs, positivity=False)
 
-<<<<<<< HEAD
         if not isinstance(self.A, ParallelBeamProjector) or self.A.is_masked:
             raise ValueError("A must be a ParallelBeamProjector with is_masked set to False.")
-=======
-        if self.A.is_masked:
-            raise ValueError(
-                "is_masked must be false for the ParallelBeamProjector in "
-                "SVMBIRWeightedSquaredL2Loss."
-            )
->>>>>>> 54f9b394
 
 
 def _unsqueeze(x: JaxArray, input_shape: Shape) -> JaxArray:
