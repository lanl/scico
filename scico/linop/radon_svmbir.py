# -*- coding: utf-8 -*-
# Copyright (C) 2021-2022 by SCICO Developers
# All rights reserved. BSD 3-clause License.
# This file is part of the SCICO package. Details of the copyright and
# user license can be found in the 'LICENSE' file distributed with the
# package.

"""Tomographic projector LinearOperator wrapping the svmbir package.

Tomographic projector LinearOperator wrapping the
`svmbir <https://github.com/cabouman/svmbir>`_ package.
"""

from typing import Optional, Tuple, Union

import numpy as np

import jax
import jax.experimental.host_callback

import scico.numpy as snp
from scico.loss import Loss, SquaredL2Loss
from scico.typing import Array, JaxArray, Shape

from ._linop import Diagonal, Identity, LinearOperator

try:
    import svmbir
except ImportError:
    raise ImportError("Could not import svmbir; please install it.")


class TomographicProjector(LinearOperator):
    r"""Tomographic projector based on svmbir.

    Perform tomographic projection of an image at specified angles, using
    the `svmbir <https://github.com/cabouman/svmbir>`_ package. The
    `is_masked` option selects whether a valid region for projections
    (pixels outside this region are ignored when performing the
    projection) is active. This region of validity is also respected by
    :meth:`.SVMBIRSquaredL2Loss.prox` when :class:`.SVMBIRSquaredL2Loss`
    is initialized with a :class:`TomographicProjector` with this option
    enabled.

    A brief description of the supported scanner geometries can be found
    in the `svmbir documentation <https://svmbir.readthedocs.io/en/latest/overview.html>`_.
    Both parallel and fan beam geometries are supported.

    .. list-table::

       * - .. figure:: /figures/geom-parallel.png
              :align: center
              :width: 75%

              Fig 1. Parallel beam geometry.

         - .. figure:: /figures/geom-fan.png
              :align: center
              :width: 75%

              Fig 2. Fan beam geometry.
    """

    def __init__(
        self,
        input_shape: Shape,
        angles: Array,
        num_channels: int,
        center_offset: float = 0.0,
        is_masked: bool = False,
<<<<<<< HEAD
=======
        geometry: str = "parallel",
        dist_source_detector: Optional[float] = None,
        magnification: Optional[float] = None,
>>>>>>> b37a72c9
    ):
        """
        The output of this linear operator is an array of shape
        `(num_angles, num_channels)` when input_shape is 2D, or of shape
        `(num_angles, num_slices, num_channels)` when input_shape is 3D,
        where `num_angles` is the length of the `angles` argument, and
        `num_slices` is inferred from the `input_shape` argument.

        Args:
            input_shape: Shape of the input array. May be of length 2 (a
                2D array) or 3 (a 3D array). When specifying a 2D array,
                the format for the input_shape is `(num_rows, num_cols)`.
                For a 3D array, the format for the input_shape is
                `(num_slices, num_rows, num_cols)`, where `num_slices`
                denotes the number of slices in the input, and `num_rows`
                and `num_cols` denote the number of rows and columns in a
                single slice of the input. A slice is a plane
                perpendicular to the axis of rotation of the tomographic
                system. At angle zero, each row is oriented along the
                X-rays (parallel-beam) or the X-ray beam directed toward
                the detector center (fan-beam).  Note that
                `input_shape=(num_rows, num_cols)` and
                `input_shape=(1, num_rows, num_cols)` result in the
                same underlying projector.
            angles: Array of projection angles in radians, should be
                increasing.
            num_channels: Number of detector channels in the sinogram
                data.
            center_offset: Position of the detector center relative to
                the projection of the center of rotation onto the
                detector, in units of pixels.
            is_masked: If ``True``, the valid region of the image is
                determined by a mask defined as the circle inscribed
                within the image boundary. Otherwise, the whole image
                array is taken into account by projections.
            geometry: Scanner geometry, either "parallel" or "fan".
                Note that the `dist_source_detector` and `magnification`
                arguments must be provided for fan geometry.
            dist_source_detector: Distance from X-ray focal spot to
                detectors in units of pixel pitch. Only used when geometry
                is "fan".
            magnification: Magnification factor of the scanner geometry.
                Only used when geometry is "fan".
        """
        self.angles = angles
        self.num_channels = num_channels
        self.center_offset = center_offset

        if len(input_shape) == 2:  # 2D input
            self.svmbir_input_shape = (1,) + input_shape
            output_shape: Tuple[int, ...] = (len(angles), num_channels)
            self.svmbir_output_shape = output_shape[0:1] + (1,) + output_shape[1:2]
        elif len(input_shape) == 3:  # 3D input
            self.svmbir_input_shape = input_shape
            output_shape = (len(angles), input_shape[0], num_channels)
            self.svmbir_output_shape = output_shape
        else:
            raise ValueError(
                f"Only 2D and 3D inputs are supported, but input_shape was {input_shape}"
            )

        self.is_masked = is_masked
        if self.is_masked:
            self.roi_radius = None
        else:
            self.roi_radius = max(self.svmbir_input_shape[1], self.svmbir_input_shape[2])

        self.geometry = geometry
        self.dist_source_detector = dist_source_detector
        self.magnification = magnification

        if self.geometry == "fan":
            if self.dist_source_detector is None:
                raise ValueError("dist_source_detector must be specified if geometry is fan")
            if self.magnification is None:
                raise ValueError("magnification must be specified if geometry is fan")

            self.delta_channel = 1.0
            self.delta_pixel = self.delta_channel / self.magnification

        elif self.geometry == "parallel":

            self.magnification = 1.0
            self.delta_channel = 1.0
            self.delta_pixel = 1.0

        else:
            raise ValueError("unspecified geometry {}".format(self.geometry))

        # Set up custom_vjp for _eval and _adj so jax.grad works on them.
        self._eval = jax.custom_vjp(self._proj_hcb)
        self._eval.defvjp(lambda x: (self._proj_hcb(x), None), lambda _, y: (self._bproj_hcb(y),))

        self._adj = jax.custom_vjp(self._bproj_hcb)
        self._adj.defvjp(lambda y: (self._bproj_hcb(y), None), lambda _, x: (self._proj_hcb(x),))

        super().__init__(
            input_shape=input_shape,
            output_shape=output_shape,
            input_dtype=np.float32,
            output_dtype=np.float32,
            adj_fn=self._adj,
            jit=False,
        )

    @staticmethod
    def _proj(
        x: JaxArray,
        angles: JaxArray,
        num_channels: int,
        center_offset: float = 0.0,
        roi_radius: Optional[float] = None,
        geometry: str = "parallel",
        dist_source_detector: Optional[float] = None,
        magnification: Optional[float] = None,
        delta_channel: Optional[float] = None,
        delta_pixel: Optional[float] = None,
    ) -> JaxArray:
        return jax.device_put(
            svmbir.project(
                np.array(x),
                np.array(angles),
                num_channels,
                verbose=0,
                center_offset=center_offset,
                roi_radius=roi_radius,
                geometry=geometry,
                dist_source_detector=dist_source_detector,
                magnification=magnification,
                delta_channel=delta_channel,
                delta_pixel=delta_pixel,
            )
        )

    def _proj_hcb(self, x):
        x = x.reshape(self.svmbir_input_shape)
        # host callback wrapper for _proj
        y = jax.experimental.host_callback.call(
            lambda x: self._proj(
                x,
                self.angles,
                self.num_channels,
                center_offset=self.center_offset,
                roi_radius=self.roi_radius,
                geometry=self.geometry,
                dist_source_detector=self.dist_source_detector,
                magnification=self.magnification,
                delta_channel=self.delta_channel,
                delta_pixel=self.delta_pixel,
            ),
            x,
            result_shape=jax.ShapeDtypeStruct(self.svmbir_output_shape, self.output_dtype),
        )
        return y.reshape(self.output_shape)

    @staticmethod
    def _bproj(
        y: JaxArray,
        angles: JaxArray,
        num_rows: int,
        num_cols: int,
        center_offset: Optional[float] = 0.0,
        roi_radius: Optional[float] = None,
        geometry: str = "parallel",
        dist_source_detector: Optional[float] = None,
        magnification: Optional[float] = None,
        delta_channel: Optional[float] = None,
        delta_pixel: Optional[float] = None,
    ):
        return jax.device_put(
            svmbir.backproject(
                np.array(y),
                np.array(angles),
                num_rows=num_rows,
                num_cols=num_cols,
                verbose=0,
                center_offset=center_offset,
                roi_radius=roi_radius,
                geometry=geometry,
                dist_source_detector=dist_source_detector,
                magnification=magnification,
                delta_channel=delta_channel,
                delta_pixel=delta_pixel,
            )
        )

    def _bproj_hcb(self, y):
        y = y.reshape(self.svmbir_output_shape)
        # host callback wrapper for _bproj
        x = jax.experimental.host_callback.call(
            lambda y: self._bproj(
                y,
                self.angles,
                self.svmbir_input_shape[1],
                self.svmbir_input_shape[2],
                center_offset=self.center_offset,
                roi_radius=self.roi_radius,
                geometry=self.geometry,
                dist_source_detector=self.dist_source_detector,
                magnification=self.magnification,
                delta_channel=self.delta_channel,
                delta_pixel=self.delta_pixel,
            ),
            y,
            result_shape=jax.ShapeDtypeStruct(self.svmbir_input_shape, self.input_dtype),
        )
        return x.reshape(self.input_shape)


class SVMBIRExtendedLoss(Loss):
    r"""Extended squared :math:`\ell_2` loss with svmbir tomographic projector.

    Generalization of the weighted squared :math:`\ell_2` loss for a CT
    reconstruction problem,

    .. math::
        \alpha \norm{\mb{y} - A(\mb{x})}_W^2 =
        \alpha \left(\mb{y} - A(\mb{x})\right)^T W \left(\mb{y} -
        A(\mb{x})\right) \;,

    where :math:`A` is a :class:`.TomographicProjector`,
    :math:`\alpha` is the scaling parameter and :math:`W` is an instance
    of :class:`scico.linop.Diagonal`. If :math:`W` is ``None``, it is set
    to :class:`scico.linop.Identity`.

    The extended loss differs from a typical weighted squared
    :math:`\ell_2` loss as follows. When `positivity=True`, the prox
    projects onto the non-negative orthant and the loss is infinite if
    any element of the input is negative. When the `is_masked` option
    of the associated :class:`.TomographicProjector` is ``True``, the
    reconstruction is computed over a masked region of the image as
    described in class :class:`.TomographicProjector`.
    """

    def __init__(
        self,
        *args,
        scale: float = 0.5,
        prox_kwargs: Optional[dict] = None,
        positivity: bool = False,
        W: Optional[Diagonal] = None,
        **kwargs,
    ):
        r"""Initialize a :class:`SVMBIRExtendedLoss` object.

        Args:
            y: Sinogram measurement.
            A: Forward operator.
            scale: Scaling parameter.
            prox_kwargs: Dictionary of arguments passed to the
               :meth:`svmbir.recon` prox routine. Defaults to
               {"maxiter": 1000, "ctol": 0.001}.
            positivity: Enforce positivity in the prox operation. The
               loss is infinite if any element of the input is negative.
            W: Weighting diagonal operator. Must be non-negative.
               If ``None``, defaults to :class:`.Identity`.
        """
        super().__init__(*args, scale=scale, **kwargs)

<<<<<<< HEAD
        if not isinstance(self.A, ParallelBeamProjector):
            raise ValueError("A must be a ParallelBeamProjector.")
=======
        if not isinstance(self.A, TomographicProjector):
            raise ValueError("LinearOperator A must be a radon_svmbir.TomographicProjector.")
>>>>>>> b37a72c9

        self.has_prox = True

        if prox_kwargs is None:
            prox_kwargs = {}

        default_prox_args = {"maxiter": 1000, "ctol": 0.001}
        default_prox_args.update(prox_kwargs)

        svmbir_prox_args = {}
        if "maxiter" in default_prox_args:
            svmbir_prox_args["max_iterations"] = default_prox_args["maxiter"]
        if "ctol" in default_prox_args:
            svmbir_prox_args["stop_threshold"] = default_prox_args["ctol"]
        self.svmbir_prox_args = svmbir_prox_args

        self.positivity = positivity

        if W is None:
            self.W = Identity(self.y.shape)
        elif isinstance(W, Diagonal):
            if snp.all(W.diagonal >= 0):
                self.W = W
            else:
                raise Exception(f"The weights, W, must be non-negative.")
        else:
            raise TypeError(f"W must be None or a linop.Diagonal, got {type(W)}")

    def __call__(self, x: JaxArray) -> float:

        if self.positivity and snp.sum(x < 0) > 0:
            return snp.inf
        else:
            return self.scale * (self.W.diagonal * snp.abs(self.y - self.A(x)) ** 2).sum()

    def prox(self, v: JaxArray, lam: float, **kwargs) -> JaxArray:
        v = v.reshape(self.A.svmbir_input_shape)
        y = self.y.reshape(self.A.svmbir_output_shape)
        weights = self.W.diagonal.reshape(self.A.svmbir_output_shape)
        sigma_p = snp.sqrt(lam)
        if "v0" in kwargs and kwargs["v0"] is not None:
            v0: Union[float, Array] = np.reshape(np.array(kwargs["v0"]), self.A.svmbir_input_shape)
        else:
            v0 = 0.0

        # change: stop, mask-rad, init
        result = svmbir.recon(
            np.array(y),
            np.array(self.A.angles),
            weights=np.array(weights),
            prox_image=np.array(v),
            num_rows=self.A.svmbir_input_shape[1],
            num_cols=self.A.svmbir_input_shape[2],
            center_offset=self.A.center_offset,
            roi_radius=self.A.roi_radius,
            geometry=self.A.geometry,
            dist_source_detector=self.A.dist_source_detector,
            magnification=self.A.magnification,
            delta_channel=self.A.delta_channel,
            delta_pixel=self.A.delta_pixel,
            sigma_p=float(sigma_p),
            sigma_y=1.0,
            positivity=self.positivity,
            verbose=0,
            init_image=v0,
            **self.svmbir_prox_args,
        )
        if np.sum(np.isnan(result)):
            raise ValueError("Result contains NaNs")

        return jax.device_put(result.reshape(self.A.input_shape))


class SVMBIRSquaredL2Loss(SVMBIRExtendedLoss, SquaredL2Loss):
    r"""Weighted squared :math:`\ell_2` loss with svmbir tomographic projector.

    Weighted squared :math:`\ell_2` loss of a CT reconstruction problem,

    .. math::
        \alpha \norm{\mb{y} - A(\mb{x})}_W^2 =
        \alpha \left(\mb{y} - A(\mb{x})\right)^T W \left(\mb{y} -
        A(\mb{x})\right) \;,

    where :math:`A` is a :class:`.TomographicProjector`, :math:`\alpha`
    is the scaling parameter and :math:`W` is an instance
    of :class:`scico.linop.Diagonal`. If :math:`W` is ``None``, it is set
    to :class:`scico.linop.Identity`.
    """

    def __init__(
        self,
        *args,
        prox_kwargs: Optional[dict] = None,
        **kwargs,
    ):
        r"""Initialize a :class:`SVMBIRSquaredL2Loss` object.

        Args:
            y: Sinogram measurement.
            A: Forward operator.
            scale: Scaling parameter.
            W: Weighting diagonal operator. Must be non-negative.
               If ``None``, defaults to :class:`.Identity`.
            prox_kwargs: Dictionary of arguments passed to the
               :meth:`svmbir.recon` prox routine. Defaults to
               {"maxiter": 1000, "ctol": 0.001}.
        """
        super().__init__(*args, **kwargs, prox_kwargs=prox_kwargs, positivity=False)

        if self.A.is_masked:
            raise ValueError(
                "is_masked must be false for the TomographicProjector in " "SVMBIRSquaredL2Loss."
            )


def _unsqueeze(x: JaxArray, input_shape: Shape) -> JaxArray:
    """If x is 2D, make it 3D according to the SVMBIR convention."""
    if len(input_shape) == 2:
        x = x[snp.newaxis, :, :]
    return x<|MERGE_RESOLUTION|>--- conflicted
+++ resolved
@@ -68,12 +68,9 @@
         num_channels: int,
         center_offset: float = 0.0,
         is_masked: bool = False,
-<<<<<<< HEAD
-=======
         geometry: str = "parallel",
         dist_source_detector: Optional[float] = None,
         magnification: Optional[float] = None,
->>>>>>> b37a72c9
     ):
         """
         The output of this linear operator is an array of shape
@@ -333,13 +330,8 @@
         """
         super().__init__(*args, scale=scale, **kwargs)
 
-<<<<<<< HEAD
-        if not isinstance(self.A, ParallelBeamProjector):
-            raise ValueError("A must be a ParallelBeamProjector.")
-=======
         if not isinstance(self.A, TomographicProjector):
             raise ValueError("LinearOperator A must be a radon_svmbir.TomographicProjector.")
->>>>>>> b37a72c9
 
         self.has_prox = True
 
