--- conflicted
+++ resolved
@@ -89,17 +89,12 @@
         )
 
     @staticmethod
-<<<<<<< HEAD
-    def _proj(x: JaxArray, angles: JaxArray, num_channels: int, roi_radius: Optional[float] = None) -> JaxArray:
-        return svmbir.project(np.array(x), np.array(angles), num_channels, verbose=0, roi_radius=roi_radius)
-=======
     def _proj(
         x: JaxArray, angles: JaxArray, num_channels: int, roi_radius: Optional[float] = None
     ) -> JaxArray:
         return svmbir.project(
             np.array(x), np.array(angles), num_channels, verbose=0, roi_radius=roi_radius
         )
->>>>>>> 7640be4f
 
     def _proj_hcb(self, x):
         x = x.reshape(self.svmbir_input_shape)
@@ -112,10 +107,6 @@
         return y.reshape(self.output_shape)
 
     @staticmethod
-<<<<<<< HEAD
-    def _bproj(y: JaxArray, angles: JaxArray, num_rows: int, num_cols: int, roi_radius: Optional[float] = None):
-        return svmbir.backproject(np.array(y), np.array(angles), num_rows, num_cols, verbose=0, roi_radius=roi_radius)
-=======
     def _bproj(
         y: JaxArray,
         angles: JaxArray,
@@ -126,23 +117,18 @@
         return svmbir.backproject(
             np.array(y), np.array(angles), num_rows, num_cols, verbose=0, roi_radius=roi_radius
         )
->>>>>>> 7640be4f
 
     def _bproj_hcb(self, y):
         y = y.reshape(self.svmbir_output_shape)
         # host callback wrapper for _bproj
         x = jax.experimental.host_callback.call(
             lambda y: self._bproj(
-<<<<<<< HEAD
-                y, self.angles, self.svmbir_input_shape[1], self.svmbir_input_shape[2], self.roi_radius),
-=======
                 y,
                 self.angles,
                 self.svmbir_input_shape[1],
                 self.svmbir_input_shape[2],
                 self.roi_radius,
             ),
->>>>>>> 7640be4f
             y,
             result_shape=jax.ShapeDtypeStruct(self.svmbir_input_shape, self.input_dtype),
         )
@@ -164,22 +150,14 @@
         self.max_iterations = max_iterations
         self.stop_threshold = stop_threshold
 
-<<<<<<< HEAD
-
-=======
->>>>>>> 7640be4f
     def prox(self, v: JaxArray, lam: float, **kwargs) -> JaxArray:
         v = v.reshape(self.A.svmbir_input_shape)
         y = self.y.reshape(self.A.svmbir_output_shape)
         weights = self.W.diagonal.reshape(self.A.svmbir_output_shape)
         sigma_p = snp.sqrt(lam)
-<<<<<<< HEAD
-        v0 = np.reshape(np.array(kwargs['v0']), self.A.svmbir_input_shape) if 'v0' in kwargs else 0.0
-=======
         v0 = (
             np.reshape(np.array(kwargs["v0"]), self.A.svmbir_input_shape) if "v0" in kwargs else 0.0
         )
->>>>>>> 7640be4f
 
         # change: stop, mask-rad, init
         result = svmbir.recon(
@@ -195,18 +173,11 @@
             positivity=False,
             verbose=0,
             init_image=v0,
-<<<<<<< HEAD
-            max_iterations=self.max_iterations, stop_threshold=self.stop_threshold
-        )
-        if np.sum(np.isnan(result)):
-            raise ValueError('result contains NANs')
-=======
             max_iterations=self.max_iterations,
             stop_threshold=self.stop_threshold,
         )
         if np.sum(np.isnan(result)):
             raise ValueError("result contains NANs")
->>>>>>> 7640be4f
 
         return result.reshape(self.A.input_shape)
 
