--- conflicted
+++ resolved
@@ -17,13 +17,8 @@
 import numpy as np
 
 import scico.numpy as snp
-<<<<<<< HEAD
+from scico.array import parse_axes
 from scico.typing import Axes, DType, JaxArray, Shape, Union
-from scico.util import parse_axes
-=======
-from scico.array import parse_axes
-from scico.typing import Axes, DType, JaxArray, Shape
->>>>>>> 73d300b0
 
 from ._linop import LinearOperator
 from ._stack import LinearOperatorStack
