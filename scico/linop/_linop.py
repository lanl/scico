--- conflicted
+++ resolved
@@ -84,39 +84,9 @@
         if isinstance(b, Operator):
             if a.shape == b.shape:
                 if isinstance(b, type(a)):
-                    # b is an instance of the class of a: call the unwrapped operator
-                    # defined in the class of a, which is the func argument of this
-                    # wrapper
+                    # same type of linop, eg convolution can have special
+                    # behavior (see Conv2d.__add__)
                     return func(a, b)
-<<<<<<< HEAD
-                if isinstance(
-                    b, LinearOperator
-                ):  # LinearOperator + LinearOperator -> LinearOperator
-                    if a.has_norm and b.has_norm:
-                        norm_fn = lambda: a.norm() + b.norm()
-                        norm_is_bound = True
-                    else:
-                        norm_fn = None
-                        norm_is_bound = False
-                    return LinearOperator(
-                        input_shape=a.input_shape,
-                        output_shape=a.output_shape,
-                        eval_fn=lambda x: op(a(x), b(x)),
-                        adj_fn=lambda x: op(a(x), b(x)),
-                        norm_fn=norm_fn,
-                        norm_is_bound=norm_is_bound,
-                        input_dtype=a.input_dtype,
-                        output_dtype=result_type(a.output_dtype, b.output_dtype),
-                    )
-                # LinearOperator + Operator -> Operator
-                return Operator(
-                    input_shape=a.input_shape,
-                    output_shape=a.output_shape,
-                    eval_fn=lambda x: op(a(x), b(x)),
-                    input_dtype=a.input_dtype,
-                    output_dtype=result_type(a.output_dtype, b.output_dtype),
-                )
-=======
                 if isinstance(a, type(b)):
                     # a is an instance of class b: call the unwrapped operator
                     # defined in the class of b. A test is required because
@@ -142,7 +112,6 @@
                 # Operator __add__ and __sub__ are not wrapped)
                 uwfunc = getattr(Operator, func.__name__)
                 return uwfunc(a, b)
->>>>>>> 0dff98df
             raise ValueError(f"Shapes {a.shape} and {b.shape} do not match.")
         raise TypeError(f"Operation {func.__name__} not defined between {type(a)} and {type(b)}.")
 
@@ -251,61 +220,7 @@
         self._adj = jax.jit(self._adj)
         self._gram = jax.jit(self._gram)
 
-<<<<<<< HEAD
-    @property
-    def has_norm(self):
-        """``True`` if the `LinearOperator` has a norm method, otherwise ``False``."""
-        return hasattr(self, "_norm") and self._norm is not None
-
-    @property
-    def norm_is_bound(self):
-        """``True`` if the norm method computes an upper bound of the norm.
-
-        ``True`` if the `LinearOperator` norm method computes an upper
-        bound of the norm rather than the actual norm, otherwise ``False``.
-        """
-        return self.has_norm and self._norm_is_bound
-
-    def norm(self):
-        r"""Compute the operator norm induced by the :math:`\ell_2` vector norm.
-
-        If implemented, this method should provide a rapid calculation of
-        the operator norm induced by the :math:`\ell_2` vector norm. A
-        slower estimate is available for all `LinearOperator` classes by
-        use of :func:`.linop.operator_norm`.
-
-        The identities
-
-        .. math::
-           \norm{A^H}_2 = \norm{A}_2 \\
-           \norm{\alpha A}_2 = \abs{\alpha} \, \norm{A}_2
-
-        and bounds
-
-        .. math::
-           \norm{A + B}_2 \leq \norm{A}_2 + \norm{B}_2 \\
-           \norm{A B}_2 \leq \norm{A}_2 \, \norm{B}_2 \,
-
-        for scalar :math:`\alpha` and operators :math:`A` and :math:`B`,
-        (assumed to be bounded) are exploited when norms are defined for
-        the operator(s) involved.
-
-        With respect to the identities, note that the norm is always
-        implemented for `A.H` when it is implemented for `A`, but is only
-        implemented for `A.T` when `A` has a real `input_dtype`.
-
-        When the bounds are exploited to construct a norm for a compound
-        operator, :meth:`norm_is_bound` returns ``True``.
-        """
-        if self.has_norm:
-            return self._norm()
-        else:
-            raise NotImplementedError(f"Linear operator {type(self)} does not have a norm method.")
-
-    @partial(_wrap_add_sub, op=operator.add)
-=======
     @_wrap_add_sub
->>>>>>> 0dff98df
     def __add__(self, other):
         if self.has_norm and other.has_norm:
             norm_fn = lambda: self.norm() + other.norm()
@@ -361,23 +276,7 @@
 
     @_wrap_mul_div_scalar
     def __rmul__(self, other):
-<<<<<<< HEAD
-        if self.has_norm:
-            norm_fn = lambda: snp.abs(other) * self.norm()
-        else:
-            norm_fn = None
-        return LinearOperator(
-            input_shape=self.input_shape,
-            output_shape=self.output_shape,
-            eval_fn=lambda x: other * self(x),
-            adj_fn=lambda x: snp.conj(other) * self.adj(x),
-            norm_fn=norm_fn,
-            input_dtype=self.input_dtype,
-            output_dtype=result_type(self.output_dtype, other),
-        )
-=======
         return self.__mul__(other)  # scalar multiplication is commutative
->>>>>>> 0dff98df
 
     @_wrap_mul_div_scalar
     def __truediv__(self, other):
