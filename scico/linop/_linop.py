# Copyright (C) 2020-2022 by SCICO Developers
# All rights reserved. BSD 3-clause License.
# This file is part of the SCICO package. Details of the copyright and
# user license can be found in the 'LICENSE' file distributed with the
# package.

"""Linear operator base class."""


# Needed to annotate a class method that returns the encapsulating class;
# see https://www.python.org/dev/peps/pep-0563/
from __future__ import annotations

import operator
from functools import partial, wraps
from typing import Callable, Optional, Union

import numpy as np

import jax
import jax.numpy as jnp
from jax.dtypes import result_type

import scico.numpy as snp
from scico._autograd import linear_adjoint
from scico.numpy import BlockArray
from scico.numpy.util import is_complex_dtype
from scico.operator._operator import Operator, _wrap_mul_div_scalar
from scico.typing import BlockShape, DType, JaxArray, Shape


def _wrap_add_sub(func: Callable, op: Callable) -> Callable:
    r"""Wrapper function for defining `__add__`, `__sub__`.

    Wrapper function for defining `__add__`,` __sub__` between
    :class:`LinearOperator` and other objects.

    Handles shape checking and dispatching based on operand types:

    - If one of the two operands is an :class:`.Operator`, an
      :class:`.Operator` is returned.
    - If both operands are :class:`LinearOperator` of different types,
      a generic :class:`LinearOperator` is returned.
    - If both operands are :class:`LinearOperator` of the same type, a
      special constructor can be called

    Args:
        func: should be either `.__add__` or `.__sub__`.
        op: functional equivalent of func, ex. op.add for func =
           `__add__`.

    Raises:
        ValueError: If the shape of both operators does not match.
        TypeError: If one of the two operands is not an
            :class:`.Operator` or :class:`LinearOperator`.
    """

    @wraps(func)
    def wrapper(
        a: LinearOperator, b: Union[Operator, LinearOperator]
    ) -> Union[Operator, LinearOperator]:
        if isinstance(b, Operator):
            if a.shape == b.shape:
                if isinstance(b, type(a)):
                    # same type of linop, eg convolution can have special
                    # behavior (see Conv2d.__add__)
                    return func(a, b)
                if isinstance(
                    b, LinearOperator
                ):  # LinearOperator + LinearOperator -> LinearOperator
                    if a.has_norm and b.has_norm:
                        norm_fn = lambda: a.norm() + b.norm()
                        norm_is_bound = True
                    else:
                        norm_fn = None
                        norm_is_bound = False
                    return LinearOperator(
                        input_shape=a.input_shape,
                        output_shape=a.output_shape,
                        eval_fn=lambda x: op(a(x), b(x)),
                        adj_fn=lambda x: op(a(x), b(x)),
                        norm_fn=norm_fn,
                        norm_is_bound=norm_is_bound,
                        input_dtype=a.input_dtype,
                        output_dtype=result_type(a.output_dtype, b.output_dtype),
                    )
                # LinearOperator + Operator -> Operator
                return Operator(
                    input_shape=a.input_shape,
                    output_shape=a.output_shape,
                    eval_fn=lambda x: op(a(x), b(x)),
                    input_dtype=a.input_dtype,
                    output_dtype=result_type(a.output_dtype, b.output_dtype),
                )
            raise ValueError(f"Shapes {a.shape} and {b.shape} do not match.")
        raise TypeError(f"Operation {func.__name__} not defined between {type(a)} and {type(b)}.")

    return wrapper


class LinearOperator(Operator):
    """Generic linear operator base class"""

    def __init__(
        self,
        input_shape: Union[Shape, BlockShape],
        output_shape: Optional[Union[Shape, BlockShape]] = None,
        eval_fn: Optional[Callable] = None,
        adj_fn: Optional[Callable] = None,
        norm_fn: Optional[Callable] = None,
        norm_is_bound: bool = False,
        input_dtype: DType = np.float32,
        output_dtype: Optional[DType] = None,
        jit: bool = False,
    ):
        r"""
        Args:
            input_shape: Shape of input array.
            output_shape: Shape of output array. Defaults to ``None``.
                If ``None``, `output_shape` is determined by evaluating
                `self.__call__` on an input array of zeros.
            eval_fn: Function used in evaluating this
                :class:`LinearOperator`. Defaults to ``None``. If
                ``None``, then `self.__call__` must be defined in any
                derived classes.
            adj_fn: Function used to evaluate the adjoint of this
                :class:`LinearOperator`. Defaults to ``None``. If
                ``None``, the adjoint is not set, and the
                :meth:`._set_adjoint` will be called silently at the
                first :meth:`.adj` call or can be called manually.
<<<<<<< HEAD
            norm_fn: Function that computes the norm of this
                LinearOperator. If ``None``, then `self._norm`
                must be defined in any derived classes if :meth:`.norm()`
                is to be usable.
            norm_is_bound: Flag indicating whether :meth:`.norm()`
                computes the actual operator norm or an upper bound
                thereof.
            input_dtype: `dtype` for input argument.
                Defaults to ``float32``. If :class:`LinearOperator`
                implements complex-valued operations, this must be
                ``complex64`` for proper adjoint and gradient calculation.
            output_dtype: `dtype` for output argument.
                Defaults to ``None``. If ``None``, `output_shape` is
                determined by evaluating `self.__call__` on an input
                array of zeros.
=======
            input_dtype: `dtype` for input argument. Defaults to
                ``float32``. If :class:`LinearOperator` implements
                complex-valued operations, this must be ``complex64`` for
                proper adjoint and gradient calculation.
            output_dtype: `dtype` for output argument. Defaults to
                ``None``. If ``None``, `output_dtype` is determined by
                evaluating `self.__call__` on an input array of zeros.
>>>>>>> f88e6f2f
            jit: If ``True``, call :meth:`.jit()` on this
                :class:`LinearOperator` to jit the forward, adjoint, and
                gram functions. Same as calling :meth:`.jit` after the
                :class:`LinearOperator` is created.
        """

        super().__init__(
            input_shape=input_shape,
            output_shape=output_shape,
            eval_fn=eval_fn,
            input_dtype=input_dtype,
            output_dtype=output_dtype,
            jit=False,
        )

        if not hasattr(self, "_adj"):
            self._adj: Optional[Callable] = None
        if not hasattr(self, "_gram"):
            self._gram: Optional[Callable] = None
        if not hasattr(self, "_norm"):
            self._norm: Optional[Callable] = norm_fn
        if not hasattr(self, "_norm_is_bound"):
            self._norm_is_bound: bool = norm_is_bound
        if callable(adj_fn):
            self._adj = adj_fn
            self._gram = lambda x: self.adj(self(x))
        elif adj_fn is not None:
            raise TypeError(f"Parameter adj_fn must be either a Callable or None; got {adj_fn}.")

        if jit:
            self.jit()

    def _set_adjoint(self):
        """Automatically create adjoint and gram methods."""
        adj_fun = linear_adjoint(self.__call__, snp.zeros(self.input_shape, dtype=self.input_dtype))
        self._adj = lambda x: adj_fun(x)[0]
        self._gram = lambda x: self.adj(self(x))

    def jit(self):
        """Replace the private functions :meth:`._eval`, :meth:`_adj`, :meth:`._gram`
        with jitted versions.
        """
        if (self._adj is None) or (self._gram is None):
            self._set_adjoint()

        self._eval = jax.jit(self._eval)
        self._adj = jax.jit(self._adj)
        self._gram = jax.jit(self._gram)

    @property
    def has_norm(self):
        """``True`` if the `LinearOperator` has a norm method, otherwise ``False``."""
        return hasattr(self, "_norm") and self._norm is not None

    @property
    def norm_is_bound(self):
        """``True`` if the norm method computes an upper bound of the norm.

        ``True`` if the `LinearOperator` norm method computes an upper
        bound of the norm rather than the actual norm, otherwise ``False``.
        """
        return self.has_norm and self._norm_is_bound

    def norm(self):
        r"""Compute the operator norm induced by the :math:`\ell_2` vector norm.

        If implemented, this method should provide a rapid calculation of
        the operator norm induced by the :math:`\ell_2` vector norm. A
        slower estimate is available for all `LinearOperator` classes by
        use of :func:`.linop.operator_norm`.

        The identities

        .. math::
           \norm{A^H}_2 = \norm{A}_2 \\
           \norm{\alpha A}_2 = \abs{\alpha} \, \norm{A}_2

        and bounds

        .. math::
           \norm{A + B}_2 \leq \norm{A}_2 + \norm{B}_2 \\
           \norm{A B}_2 \leq \norm{A}_2 \, \norm{B}_2 \,

        for scalar :math:`\alpha` and operators :math:`A` and :math:`B`,
        (assumed to be bounded) are exploited when norms are defined for
        the operator(s) involved.

        With respect to the identities, note that the norm is always
        implemented for `A.H` when it is implemented for `A`, but is only
        implemented for `A.T` when `A` has a real `input_dtype`.

        When the bounds are exploited to construct a norm for a compound
        operator, :meth:`norm_is_bound` returns ``True``.
        """
        if self.has_norm:
            return self._norm()
        else:
            raise NotImplementedError(f"Linear operator {type(self)} does not have a norm method.")

    @partial(_wrap_add_sub, op=operator.add)
    def __add__(self, other):
        if self.has_norm and other.has_norm:
            norm_fn = lambda: self.norm() + other.norm()
            norm_is_bound = True
        else:
            norm_fn = None
            norm_is_bound = False
        return LinearOperator(
            input_shape=self.input_shape,
            output_shape=self.output_shape,
            eval_fn=lambda x: self(x) + other(x),
            adj_fn=lambda x: self.adj(x) + other.adj(x),
            norm_fn=norm_fn,
            norm_is_bound=norm_is_bound,
            input_dtype=self.input_dtype,
            output_dtype=result_type(self.output_dtype, other.output_dtype),
        )

    @partial(_wrap_add_sub, op=operator.sub)
    def __sub__(self, other):
        if self.has_norm and other.has_norm:
            norm_fn = lambda: self.norm() + other.norm()
            norm_is_bound = True
        else:
            norm_fn = None
            norm_is_bound = False
        return LinearOperator(
            input_shape=self.input_shape,
            output_shape=self.output_shape,
            eval_fn=lambda x: self(x) - other(x),
            adj_fn=lambda x: self.adj(x) - other.adj(x),
            norm_fn=norm_fn,
            norm_is_bound=norm_is_bound,
            input_dtype=self.input_dtype,
            output_dtype=result_type(self.output_dtype, other.output_dtype),
        )

    @_wrap_mul_div_scalar
    def __mul__(self, other):
        if self.has_norm:
            norm_fn = lambda: snp.abs(other) * self.norm()
        else:
            norm_fn = None
        return LinearOperator(
            input_shape=self.input_shape,
            output_shape=self.output_shape,
            eval_fn=lambda x: other * self(x),
            adj_fn=lambda x: snp.conj(other) * self.adj(x),
            norm_fn=norm_fn,
            input_dtype=self.input_dtype,
            output_dtype=result_type(self.output_dtype, other),
        )

    @_wrap_mul_div_scalar
    def __rmul__(self, other):
        if self.has_norm:
            norm_fn = lambda: snp.abs(other) * self.norm()
        else:
            norm_fn = None
        return LinearOperator(
            input_shape=self.input_shape,
            output_shape=self.output_shape,
            eval_fn=lambda x: other * self(x),
            adj_fn=lambda x: snp.conj(other) * self.adj(x),
            norm_fn=norm_fn,
            input_dtype=self.input_dtype,
            output_dtype=result_type(self.output_dtype, other),
        )

    @_wrap_mul_div_scalar
    def __truediv__(self, other):
        if self.has_norm:
            norm_fn = lambda: self.norm() / snp.abs(other)
        else:
            norm_fn = None
        return LinearOperator(
            input_shape=self.input_shape,
            output_shape=self.output_shape,
            eval_fn=lambda x: self(x) / other,
            adj_fn=lambda x: self.adj(x) / snp.conj(other),
            norm_fn=norm_fn,
            input_dtype=self.input_dtype,
            output_dtype=result_type(self.output_dtype, other),
        )

    def __matmul__(self, other):
        # self @ other
        return self(other)

    def __rmatmul__(self, other):
        # other @ self
        if isinstance(other, LinearOperator):
            return other(self)

        if isinstance(other, (np.ndarray, jnp.ndarray)):
            # for real valued inputs: y @ self == (self.T @ y.T).T
            # for complex:  y @ self == (self.conj().T @ y.conj().T).conj().T
            # self.conj().T == self.adj
            return self.adj(other.conj().T).conj().T

        raise NotImplementedError(
            f"Operation __rmatmul__ not defined between {type(self)} and {type(other)}."
        )

    def __call__(
        self, x: Union[LinearOperator, JaxArray, BlockArray]
    ) -> Union[LinearOperator, JaxArray, BlockArray]:
        r"""Evaluate this :class:`LinearOperator` at the point :math:`\mb{x}`.

        Args:
            x: Point at which to evaluate this :class:`LinearOperator`.
               If `x` is a :class:`DeviceArray` or :class:`.BlockArray`,
               must have `shape == self.input_shape`. If `x` is a
               :class:`LinearOperator`, must have
               `x.output_shape == self.input_shape`.
        """
        if isinstance(x, LinearOperator):
            return ComposedLinearOperator(self, x)
        # Use Operator __call__ for LinearOperator @ array or LinearOperator @ Operator
        return super().__call__(x)

    def adj(
        self, y: Union[LinearOperator, JaxArray, BlockArray]
    ) -> Union[LinearOperator, JaxArray, BlockArray]:
        """Adjoint of this :class:`LinearOperator`.

        Compute the adjoint of this :class:`LinearOperator` applied to
        input `y`.

        Args:
            y: Point at which to compute adjoint. If `y` is
                :class:`DeviceArray` or :class:`.BlockArray`, must have
                `shape == self.output_shape`. If `y` is a
                :class:`LinearOperator`, must have
                `y.output_shape == self.output_shape`.

        Returns:
            Adjoint evaluated at `y`.
        """
        if self._adj is None:
            self._set_adjoint()

        if isinstance(y, LinearOperator):
            return ComposedLinearOperator(self.H, y)
        if self.output_dtype != y.dtype:
            raise ValueError(f"Dtype error: expected {self.output_dtype}, got {y.dtype}.")
        if self.output_shape != y.shape:
            raise ValueError(
                f"""Shapes do not conform: input array with shape {y.shape} does not match
                LinearOperator output_shape {self.output_shape}."""
            )
        assert self._adj is not None
        return self._adj(y)

    @property
    def T(self) -> LinearOperator:
        """Transpose of this :class:`LinearOperator`.

        Return a new :class:`LinearOperator` that implements the
        transpose of this :class:`LinearOperator`. For a real-valued
        LinearOperator `A` (`A.input_dtype` is ``np.float32`` or
        ``np.float64``), the LinearOperator `A.T` implements the
        adjoint: `A.T(y) == A.adj(y)`. For a complex-valued
        LinearOperator `A` (`A.input_dtype` is ``np.complex64`` or
        ``np.complex128``), the LinearOperator `A.T` is not the
        adjoint. For the conjugate transpose, use `.conj().T` or
        :meth:`.H`.
        """
        if is_complex_dtype(self.input_dtype):
            return LinearOperator(
                input_shape=self.output_shape,
                output_shape=self.input_shape,
                eval_fn=lambda x: self.adj(x.conj()).conj(),
                adj_fn=self.__call__,
                input_dtype=self.input_dtype,
                output_dtype=self.output_dtype,
            )
        return LinearOperator(
            input_shape=self.output_shape,
            output_shape=self.input_shape,
            eval_fn=self.adj,
            adj_fn=self.__call__,
            norm_fn=self._norm,
            input_dtype=self.output_dtype,
            output_dtype=self.input_dtype,
        )

    @property
    def H(self) -> LinearOperator:
        """Hermitian transpose of this :class:`LinearOperator`.

        Return a new :class:`LinearOperator` that is the Hermitian
        transpose of this :class:`LinearOperator`. For a real-valued
        :class:`LinearOperator` `A` (`A.input_dtype` is ``np.float32`` or
        ``np.float64``), the :class:`LinearOperator` `A.H` is equivalent
        to `A.T`. For a complex-valued :class:`LinearOperator` `A`
        (`A.input_dtype` is ``np.complex64`` or ``np.complex128``), the
        :class:`LinearOperator` `A.H` implements the adjoint of
        `A : A.H @ y == A.adj(y) == A.conj().T @ y)`.

        For the non-conjugate transpose, see :meth:`.T`.
        """
        return LinearOperator(
            input_shape=self.output_shape,
            output_shape=self.input_shape,
            eval_fn=self.adj,
            adj_fn=self.__call__,
            norm_fn=self._norm,
            input_dtype=self.output_dtype,
            output_dtype=self.input_dtype,
        )

    def conj(self) -> LinearOperator:
        """Complex conjugate of this :class:`LinearOperator`.

        Return a new :class:`LinearOperator` `Ac` such that
        `Ac(x) = conj(A)(x)`.
        """
        # A.conj() x == (A @ x.conj()).conj()
        return LinearOperator(
            input_shape=self.input_shape,
            output_shape=self.output_shape,
            eval_fn=lambda x: self(x.conj()).conj(),
            adj_fn=lambda x: self.adj(x.conj()).conj(),
            input_dtype=self.input_dtype,
            output_dtype=self.output_dtype,
        )

    @property
    def gram_op(self) -> LinearOperator:
        """Gram operator of this :class:`LinearOperator`.

        Return a new :class:`LinearOperator` `G` such that
        `G(x) = A.adj(A(x)))`.
        """
        if self._gram is None:
            self._set_adjoint()

        return LinearOperator(
            input_shape=self.input_shape,
            output_shape=self.input_shape,
            eval_fn=self.gram,
            adj_fn=self.gram,
            input_dtype=self.input_dtype,
            output_dtype=self.output_dtype,
        )

    def gram(
        self, x: Union[LinearOperator, JaxArray, BlockArray]
    ) -> Union[LinearOperator, JaxArray, BlockArray]:
        """Compute `A.adj(A(x)).`

        Args:
            x: Point at which to evaluate the gram operator. If `x` is
               a :class:`DeviceArray` or :class:`.BlockArray`, must have
               `shape == self.input_shape`. If `x` is a
               :class:`LinearOperator`, must have
               `x.output_shape == self.input_shape`.

        Returns:
            Result of `A.adj(A(x))`.
        """
        if self._gram is None:
            self._set_adjoint()
        assert self._gram is not None
        return self._gram(x)


class ComposedLinearOperator(LinearOperator):
    """A composition of two :class:`LinearOperator` objects.

    A new :class:`LinearOperator` formed by the composition of two other
    :class:`LinearOperator` objects.
    """

    def __init__(self, A: LinearOperator, B: LinearOperator, jit: bool = False):
        r"""
        A :class:`ComposedLinearOperator` `AB` implements
        `AB @ x == A @ B @ x`. :class:`LinearOperator` `A` and `B` are
        stored as attributes of the :class:`ComposedLinearOperator`.

        :class:`LinearOperator` `A` and `B` must have compatible shapes
        and dtypes: `A.input_shape == B.output_shape` and
        `A.input_dtype == B.input_dtype`.

        Args:
            A: First (left) :class:`LinearOperator`.
            B: Second (right) :class:`LinearOperator`.
            jit: If ``True``, call :meth:`~.LinearOperator.jit()` on this
                :class:`LinearOperator` to jit the forward, adjoint, and
                gram functions. Same as calling
                :meth:`~.LinearOperator.jit` after the
                :class:`LinearOperator` is created.
        """
        if not isinstance(A, LinearOperator):
            raise TypeError(
                "The first argument to ComposedLinearOperator must be a LinearOperator; "
                f"got {type(A)}."
            )
        if not isinstance(B, LinearOperator):
            raise TypeError(
                "The second argument to ComposedLinearOperator must be a LinearOperator; "
                f"got {type(B)}."
            )
        if A.input_shape != B.output_shape:
            raise ValueError(f"Incompatable LinearOperator shapes {A.shape}, {B.shape}.")
        if A.input_dtype != B.output_dtype:
            raise ValueError(
                f"Incompatable LinearOperator dtypes {A.input_dtype}, {B.output_dtype}."
            )

        self.A = A
        self.B = B

        if A.has_norm and B.has_norm:
            norm_fn = lambda: self.A.norm() * self.B.norm()
            norm_is_bound = True
        else:
            norm_fn = None
            norm_is_bound = False

        super().__init__(
            input_shape=self.B.input_shape,
            output_shape=self.A.output_shape,
            input_dtype=self.B.input_dtype,
            output_dtype=self.A.output_dtype,
            eval_fn=lambda x: self.A(self.B(x)),
            adj_fn=lambda z: self.B.adj(self.A.adj(z)),
            norm_fn=norm_fn,
            norm_is_bound=norm_is_bound,
            jit=jit,
        )<|MERGE_RESOLUTION|>--- conflicted
+++ resolved
@@ -128,7 +128,6 @@
                 ``None``, the adjoint is not set, and the
                 :meth:`._set_adjoint` will be called silently at the
                 first :meth:`.adj` call or can be called manually.
-<<<<<<< HEAD
             norm_fn: Function that computes the norm of this
                 LinearOperator. If ``None``, then `self._norm`
                 must be defined in any derived classes if :meth:`.norm()`
@@ -136,15 +135,6 @@
             norm_is_bound: Flag indicating whether :meth:`.norm()`
                 computes the actual operator norm or an upper bound
                 thereof.
-            input_dtype: `dtype` for input argument.
-                Defaults to ``float32``. If :class:`LinearOperator`
-                implements complex-valued operations, this must be
-                ``complex64`` for proper adjoint and gradient calculation.
-            output_dtype: `dtype` for output argument.
-                Defaults to ``None``. If ``None``, `output_shape` is
-                determined by evaluating `self.__call__` on an input
-                array of zeros.
-=======
             input_dtype: `dtype` for input argument. Defaults to
                 ``float32``. If :class:`LinearOperator` implements
                 complex-valued operations, this must be ``complex64`` for
@@ -152,7 +142,6 @@
             output_dtype: `dtype` for output argument. Defaults to
                 ``None``. If ``None``, `output_dtype` is determined by
                 evaluating `self.__call__` on an input array of zeros.
->>>>>>> f88e6f2f
             jit: If ``True``, call :meth:`.jit()` on this
                 :class:`LinearOperator` to jit the forward, adjoint, and
                 gram functions. Same as calling :meth:`.jit` after the
@@ -413,12 +402,12 @@
 
         Return a new :class:`LinearOperator` that implements the
         transpose of this :class:`LinearOperator`. For a real-valued
-        LinearOperator `A` (`A.input_dtype` is ``np.float32`` or
-        ``np.float64``), the LinearOperator `A.T` implements the
-        adjoint: `A.T(y) == A.adj(y)`. For a complex-valued
-        LinearOperator `A` (`A.input_dtype` is ``np.complex64`` or
-        ``np.complex128``), the LinearOperator `A.T` is not the
-        adjoint. For the conjugate transpose, use `.conj().T` or
+        :class:`LinearOperator` `A` (`A.input_dtype` is ``np.float32``
+        or ``np.float64``), the :class:`LinearOperator` `A.T` implements
+        the adjoint: `A.T(y) == A.adj(y)`. For a complex-valued
+        :class:`LinearOperator` `A` (`A.input_dtype` is ``np.complex64``
+        or ``np.complex128``), the :class:`LinearOperator` `A.T` is not
+        the adjoint. For the conjugate transpose, use `.conj().T` or
         :meth:`.H`.
         """
         if is_complex_dtype(self.input_dtype):
