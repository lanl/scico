# Copyright (C) 2020-2021 by SCICO Developers
# All rights reserved. BSD 3-clause License.
# This file is part of the SCICO package. Details of the copyright and
# user license can be found in the 'LICENSE' file distributed with the
# package.

"""Linear operator base class."""


<<<<<<< HEAD
# Needed to annotate a class method that returns the encapsulating class
=======
# Needed to annotate a class method that returns the encapsulating class;
>>>>>>> 1ee471b2
# see https://www.python.org/dev/peps/pep-0563/
from __future__ import annotations

import operator
from functools import partial
from typing import Optional, Tuple, Union

import scico.numpy as snp
from scico import util
from scico._generic_operators import LinearOperator, _wrap_add_sub, _wrap_mul_div_scalar
from scico.blockarray import BlockArray
from scico.random import randn
from scico.typing import BlockShape, DType, JaxArray, PRNGKey, Shape

__author__ = """Luke Pfister <luke.pfister@gmail.com>"""


def power_iteration(A: LinearOperator, maxiter: int = 100, key: Optional[PRNGKey] = None):
    """Compute largest eigenvalue of a diagonalizable :class:`.LinearOperator` using power iteration.

    Args:
        A: :class:`.LinearOperator` used for computation.  Must be diagonalizable.
            For arbitrary :class:`.LinearOperator`, call this function on ``A.conj().T @ A``.
        maxiter: Maximum number of power iterations to use. Default: 100
        key: Jax PRNG key.  Defaults to None, in which case a new key is created.

    Returns:
        tuple: A tuple (mu, v) containing:

            - **mu**: Estimate of largest eigenvalue of A.
            - **v**: Eigenvector with eigenvalue mu

    """
    v, key = randn(shape=A.input_shape, key=key, dtype=A.input_dtype)
    v = v / snp.linalg.norm(v)

    for i in range(maxiter):
        Av = A @ v
        mu = snp.vdot(v, Av.ravel()) / snp.linalg.norm(v) ** 2
        v = Av / snp.linalg.norm(Av)
    return mu, v


class Diagonal(LinearOperator):
    """Diagonal linear operator"""

    def __init__(self, diagonal: JaxArray, input_dtype: Optional[DType] = None, **kwargs):
        r"""
        Args:
            diagonal:  Diagonal elements of this linear operator
            input_dtype:  `dtype` of input argument.  The default, ``None``,
               means `diagonal.dtype`.
        """

        self.diagonal = util.ensure_on_device(diagonal)

        if input_dtype is None:
            input_dtype = self.diagonal.dtype
        super().__init__(
            input_shape=self.diagonal.shape,
            input_dtype=input_dtype,
            output_shape=self.diagonal.shape,
            output_dtype=input_dtype,
            **kwargs,
        )

    def _eval(self, x):
        return x * self.diagonal

    @partial(_wrap_add_sub, op=operator.add)
    def __add__(self, other):
        if self.diagonal.shape == other.diagonal.shape:
            return Diagonal(diagonal=self.diagonal + other.diagonal)
        else:
            raise ValueError(f"Incompatible shapes: {self.shape} != {other.shape}")

    @partial(_wrap_add_sub, op=operator.sub)
    def __sub__(self, other):
        if self.diagonal.shape == other.diagonal.shape:
            return Diagonal(diagonal=self.diagonal - other.diagonal)
        else:
            raise ValueError(f"Incompatible shapes: {self.shape} != {other.shape}")

    @_wrap_mul_div_scalar
    def __mul__(self, scalar):
        return Diagonal(diagonal=self.diagonal * scalar)

    @_wrap_mul_div_scalar
    def __rmul__(self, scalar):
        return Diagonal(diagonal=self.diagonal * scalar)

    @_wrap_mul_div_scalar
    def __truediv__(self, scalar):
        return Diagonal(diagonal=self.diagonal / scalar)


class Identity(Diagonal):
    """Identity operator"""

    def __init__(
        self, input_shape: Union[Shape, BlockShape], input_dtype: DType = snp.float32, **kwargs
    ):
        """
        Args:
            input_shape: Shape of input array
        """
        super().__init__(diagonal=snp.ones(input_shape, dtype=input_dtype), **kwargs)

    def _eval(self, x: Union[JaxArray, BlockArray]) -> Union[JaxArray, BlockArray]:
        return x

    def __rmatmul__(self, x: Union[JaxArray, BlockArray]) -> Union[JaxArray, BlockArray]:
        return x


class Sum(LinearOperator):
    """A linear operator for summing along an axis or set of axes"""

    def __init__(
        self,
        sum_axis: Optional[Union[int, Tuple[int, ...]]],
        input_shape: Shape,
        input_dtype: DType,
        jit: bool = True,
        **kwargs,
    ):
        r"""
        Wraps :func:`jax.numpy.sum` as a :class:`.LinearOperator`.

        Args:
            sum_axis:  The axis or set of axes to sum over. If `None`, sum is taken over all axes.
            input_shape: Shape of input array.
            input_dtype: `dtype` for input argument.
                Defaults to `float32`. If this LinearOperator implements complex-valued operations,
                this must be `complex64` for proper adjoint and gradient calculation.
            jit:  If ``True``, jit the evaluation, adjoint, and gram functions of the LinearOperator.
        """

        input_ndim = len(input_shape)
        sum_axis = util.parse_axes(sum_axis, shape=input_shape)

        self.sum_axis: Tuple[int, ...] = sum_axis
        super().__init__(input_shape=input_shape, input_dtype=input_dtype, jit=jit, **kwargs)

    def _eval(self, x: JaxArray) -> JaxArray:
        return snp.sum(x, axis=self.sum_axis)<|MERGE_RESOLUTION|>--- conflicted
+++ resolved
@@ -7,11 +7,7 @@
 """Linear operator base class."""
 
 
-<<<<<<< HEAD
-# Needed to annotate a class method that returns the encapsulating class
-=======
 # Needed to annotate a class method that returns the encapsulating class;
->>>>>>> 1ee471b2
 # see https://www.python.org/dev/peps/pep-0563/
 from __future__ import annotations
 
