--- conflicted
+++ resolved
@@ -144,7 +144,7 @@
         self.k0: float = k0
         #: Shape of input after padding
         self.padded_shape: Shape = tuple(pad_factor * s for s in input_shape)
-        #: Padded source plane side length `(dx[i] * padded_shape[i])`
+        #: Padded source plane side length (dx[i] * padded_shape[i])
         self.L: Tuple[float, ...] = tuple(
             s * d for s, d in zip(self.padded_shape, dx)
         )  # computational plane size
@@ -240,7 +240,6 @@
         Args:
             input_shape: Shape of input array. Can be a tuple of length
                2 or 3.
-<<<<<<< HEAD
             dx: Sampling interval, :math:`\Delta x`, at source plane. If
                a float and `len(input_shape)==2` the same sampling
                interval is applied to both dimensions. If `dx` is a tuple,
@@ -250,19 +249,10 @@
             z: Propagation distance, :math:`z`.
             pad_factor: The padded input shape is the input shape
                multiplied by this integer factor.
-            jit: If ``True``, call :meth:`.jit()` on this LinearOperator
-               to jit the forward, adjoint, and gram functions. Same as
-               calling :meth:`.jit` after the LinearOperator is created.
-=======
-            dx: Spatial sampling rate.
-            k0: Illumination wavenumber.
-            z: Propagation distance.
-            pad_factor:  Amount of padding to apply in DFT step.
             jit: If ``True``, call :meth:`.Operator.jit` on this
                `LinearOperator` to jit the forward, adjoint, and gram
                functions. Same as calling :meth:`.Operator.jit` after the
                `LinearOperator` is created.
->>>>>>> 1c71bca7
         """
 
         # Diagonal operator; phase shifting
@@ -472,11 +462,7 @@
                :math:`2 \pi` / wavelength.
             z: Propagation distance, :math:`z`.
             jit: If ``True``, jit the evaluation, adjoint, and gram
-<<<<<<< HEAD
-                functions of this LinearOperator. Default: ``True``.
-=======
-               functions of this LinearOperator. Default: ``True``.
->>>>>>> 1c71bca7
+               functions of this `LinearOperator`. Default: ``True``.
         """
 
         ndim = len(input_shape)  # 1 or 2 dimensions
@@ -498,7 +484,7 @@
         self.k0: float = k0
         #: Propagation distance
         self.z: float = z
-        #: Source plane side length `(dx[i] * input_shape[i])`
+        #: Source plane side length (dx[i] * input_shape[i])
         self.L: Tuple[float, ...] = L
         #: Source plane sampling interval
         self.dx: Tuple[float, ...] = dx
