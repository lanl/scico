--- conflicted
+++ resolved
@@ -9,27 +9,6 @@
 
 import sys
 
-<<<<<<< HEAD
-# isort: off
-from scico._generic_operators import LinearOperator
-from ._linop import (
-    Diagonal,
-    Identity,
-    Pad,
-    Slice,
-    Sum,
-    Transpose,
-    linop_from_function,
-    operator_norm,
-    power_iteration,
-    valid_adjoint,
-)
-from ._matrix import MatrixOperator
-from ._diff import FiniteDifference, SingleAxisFiniteDifference
-from ._grad import ProjectedGradient, PolarGradient, CylindricalGradient, SphericalGradient
-from ._convolve import Convolve, ConvolveByX
-=======
->>>>>>> 88026d28
 from ._circconv import CircularConvolve
 from ._convolve import Convolve, ConvolveByX
 from ._dft import DFT
