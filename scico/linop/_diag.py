# Copyright (C) 2020-2024 by SCICO Developers
# All rights reserved. BSD 3-clause License.
# This file is part of the SCICO package. Details of the copyright and
# user license can be found in the 'LICENSE' file distributed with the
# package.

"""Miscellaneous linear operator definitions."""


# Needed to annotate a class method that returns the encapsulating class;
# see https://www.python.org/dev/peps/pep-0563/
from __future__ import annotations

from typing import Optional, Union

import scico.numpy as snp
from scico.numpy import Array, BlockArray
from scico.numpy.util import broadcast_nested_shapes, is_nested
from scico.operator._operator import _wrap_mul_div_scalar
from scico.typing import BlockShape, DType, Shape

from ._linop import LinearOperator, _wrap_add_sub

__all__ = ["Diagonal", "Identity", "ScaledIdentity"]


class Diagonal(LinearOperator):
    """Diagonal linear operator."""

    def __init__(
        self,
        diagonal: Union[Array, BlockArray],
        input_shape: Optional[Union[Shape, BlockShape]] = None,
        input_dtype: Optional[DType] = None,
        **kwargs,
    ):
        r"""
        Args:
            diagonal: Diagonal elements of this :class:`LinearOperator`.
            input_shape: Shape of input array. By default, equal to
               `diagonal.shape`, but may also be set to a shape that is
               broadcast-compatible with `diagonal.shape`.
            input_dtype: `dtype` of input argument. The default,
               ``None``, means `diagonal.dtype`.
        """
        self._diagonal = diagonal

        if input_shape is None:
            input_shape = self._diagonal.shape

        if input_dtype is None:
            input_dtype = self._diagonal.dtype

        if isinstance(diagonal, BlockArray) and is_nested(input_shape):
            output_shape = broadcast_nested_shapes(input_shape, self._diagonal.shape)
        elif not isinstance(diagonal, BlockArray) and not is_nested(input_shape):
            output_shape = snp.broadcast_shapes(input_shape, self._diagonal.shape)
        elif isinstance(diagonal, BlockArray):
            raise ValueError("Parameter diagonal was a BlockArray but input_shape was not nested.")
        else:
            raise ValueError("Parameter diagonal was not a BlockArray but input_shape was nested.")

        super().__init__(
            input_shape=input_shape,
            input_dtype=input_dtype,
            output_shape=output_shape,
            output_dtype=input_dtype,
            **kwargs,
        )

    def _eval(self, x: Union[Array, BlockArray]) -> Union[Array, BlockArray]:
        return self._diagonal * x

    @property
    def diagonal(self) -> Union[Array, BlockArray]:
        """Return an array representing the diagonal component."""
        return self._diagonal

    @property
    def T(self) -> Diagonal:
        """Transpose of this :class:`Diagonal`."""
        return self

    def conj(self) -> Diagonal:
        """Complex conjugate of this :class:`Diagonal`."""
        return Diagonal(diagonal=self.diagonal.conj())

    @property
    def H(self) -> Diagonal:
        """Hermitian transpose of this :class:`Diagonal`."""
        return self.conj()

    @property
    def gram_op(self) -> Diagonal:
        """Gram operator of this :class:`Diagonal`.

        Return a new :class:`Diagonal` :code:`G` such that
        :code:`G(x) = A.adj(A(x)))`.
        """
        return Diagonal(diagonal=self.diagonal.conj() * self.diagonal)

<<<<<<< HEAD
    def _norm(self):
        return snp.abs(self.diagonal).max()

    @partial(_wrap_add_sub, op=operator.add)
=======
    @_wrap_add_sub
>>>>>>> 0dff98df
    def __add__(self, other):
        if self.diagonal.shape == other.diagonal.shape:
            return Diagonal(diagonal=self.diagonal + other.diagonal)
        raise ValueError(f"Incompatible shapes: {self.shape} != {other.shape}.")

    @_wrap_add_sub
    def __sub__(self, other):
        if self.diagonal.shape == other.diagonal.shape:
            return Diagonal(diagonal=self.diagonal - other.diagonal)
        raise ValueError(f"Incompatible shapes: {self.shape} != {other.shape}.")

    @_wrap_mul_div_scalar
    def __mul__(self, scalar):
        return Diagonal(diagonal=self.diagonal * scalar)

    @_wrap_mul_div_scalar
    def __truediv__(self, scalar):
        return Diagonal(diagonal=self.diagonal / scalar)

    def __matmul__(self, other):
        # self @ other
        if isinstance(other, Diagonal):
            if self.shape == other.shape:
                return Diagonal(diagonal=self.diagonal * other.diagonal)
            raise ValueError(f"Shapes {self.shape} and {other.shape} do not match.")
        else:
            return self(other)

    def norm(self, ord=None):  # pylint: disable=W0622
        """Compute the matrix norm of the diagonal operator.

        Valid values of `ord` and the corresponding norm definition
        are those listed under "norm for matrices" in the
        :func:`scico.numpy.linalg.norm` documentation.
        """
        ordfunc = {
            "fro": lambda x: snp.linalg.norm(x),
            "nuc": lambda x: snp.sum(snp.abs(x)),
            -snp.inf: lambda x: snp.abs(x).min(),
            snp.inf: lambda x: snp.abs(x).max(),
        }
        mord = ord
        if mord is None:
            mord = "fro"
        elif mord in (-1, -2):
            mord = -snp.inf
        elif mord in (1, 2):
            mord = snp.inf
        if mord not in ordfunc:
            raise ValueError(f"Invalid value {ord} for parameter ord.")
        return ordfunc[mord](self._diagonal)


class ScaledIdentity(Diagonal):
    """Scaled identity operator."""

    def __init__(
        self,
        scalar: float,
        input_shape: Union[Shape, BlockShape],
        input_dtype: DType = snp.float32,
        **kwargs,
    ):
        """
        Args:
            scalar: Scaling of the identity.
            input_shape: Shape of input array.
            input_dtype: `dtype` of input argument.
        """
        if is_nested(input_shape):
            diagonal = scalar * snp.ones(((),) * len(input_shape), dtype=input_dtype)
        else:
            diagonal = scalar * snp.ones((), dtype=input_dtype)
        super().__init__(
            diagonal=diagonal,
            input_shape=input_shape,
            input_dtype=input_dtype,
            **kwargs,
        )

    @property
    def diagonal(self) -> Union[Array, BlockArray]:
        return self._diagonal * snp.ones(self.input_shape, dtype=self.input_dtype)

    def conj(self) -> ScaledIdentity:
        """Complex conjugate of this :class:`ScaledIdentity`."""
        return ScaledIdentity(
            scalar=self._diagonal.conj(), input_shape=self.input_shape, input_dtype=self.input_dtype
        )

    @property
    def gram_op(self) -> ScaledIdentity:
        """Gram operator of this :class:`ScaledIdentity`."""
        return ScaledIdentity(
            scalar=self._diagonal * self._diagonal.conj(),
            input_shape=self.input_shape,
            input_dtype=self.input_dtype,
        )

    @_wrap_add_sub
    def __add__(self, other):
        if self.input_shape == other.input_shape:
            return ScaledIdentity(
                scalar=self._diagonal + other._diagonal,
                input_shape=self.input_shape,
                input_dtype=self.input_dtype,
            )
        raise ValueError(f"Incompatible shapes: {self.shape} != {other.shape}.")

    @_wrap_add_sub
    def __sub__(self, other):
        if self.input_shape == other.input_shape:
            return ScaledIdentity(
                scalar=self._diagonal - other._diagonal,
                input_shape=self.input_shape,
                input_dtype=self.input_dtype,
            )
        raise ValueError(f"Incompatible shapes: {self.shape} != {other.shape}.")

    @_wrap_mul_div_scalar
    def __mul__(self, scalar):
        return ScaledIdentity(
            scalar=self._diagonal * scalar,
            input_shape=self.input_shape,
            input_dtype=self.input_dtype,
        )

    @_wrap_mul_div_scalar
    def __truediv__(self, scalar):
        return ScaledIdentity(
            scalar=self._diagonal / scalar,
            input_shape=self.input_shape,
            input_dtype=self.input_dtype,
        )

    def __matmul__(self, other):
        # self @ other
        if isinstance(other, Diagonal):
            if self.shape != other.shape:
                raise ValueError(f"Shapes {self.shape} and {other.shape} do not match.")
            if isinstance(other, ScaledIdentity):
                return ScaledIdentity(
                    scalar=self._diagonal * other._diagonal,
                    input_shape=self.input_shape,
                    input_dtype=self.input_dtype,
                )
            else:
                return Diagonal(diagonal=self._diagonal * other.diagonal)
        else:
            return self(other)

    def norm(self, ord=None):  # pylint: disable=W0622
        """Compute the matrix norm of the identity operator.

        Valid values of `ord` and the corresponding norm definition
        are those listed under "norm for matrices" in the
        :func:`scico.numpy.linalg.norm` documentation.
        """
        N = self.input_size
        if ord is None or ord == "fro":
            return snp.abs(self._diagonal) * snp.sqrt(N)
        elif ord == "nuc":
            return snp.abs(self._diagonal) * N
        elif ord in (-snp.inf, -1, -2, 1, 2, snp.inf):
            return snp.abs(self._diagonal)
        else:
            raise ValueError(f"Invalid value {ord} for parameter ord.")


class Identity(ScaledIdentity):
    """Identity operator."""

    def __init__(
        self, input_shape: Union[Shape, BlockShape], input_dtype: DType = snp.float32, **kwargs
    ):
        """
        Args:
            input_shape: Shape of input array.
            input_dtype: `dtype` of input argument.
        """
        super().__init__(
            scalar=1.0,
            input_shape=input_shape,
            input_dtype=input_dtype,
            **kwargs,
        )

    def _eval(self, x: Union[Array, BlockArray]) -> Union[Array, BlockArray]:
        return x

    @property
    def diagonal(self) -> Union[Array, BlockArray]:
        return snp.ones(self.input_shape, dtype=self.input_dtype)

    def conj(self) -> Identity:
        """Complex conjugate of this :class:`Diagonal`."""
        return self

    @property
    def gram_op(self) -> Identity:
        """Gram operator of this :class:`Identity`."""
        return self

    def __matmul__(self, other):
        return other

    def __rmatmul__(self, x: Union[Array, BlockArray]) -> Union[Array, BlockArray]:
        return x<|MERGE_RESOLUTION|>--- conflicted
+++ resolved
@@ -71,6 +71,9 @@
     def _eval(self, x: Union[Array, BlockArray]) -> Union[Array, BlockArray]:
         return self._diagonal * x
 
+    def _norm(self):
+        return snp.abs(self.diagonal).max()
+
     @property
     def diagonal(self) -> Union[Array, BlockArray]:
         """Return an array representing the diagonal component."""
@@ -99,14 +102,7 @@
         """
         return Diagonal(diagonal=self.diagonal.conj() * self.diagonal)
 
-<<<<<<< HEAD
-    def _norm(self):
-        return snp.abs(self.diagonal).max()
-
-    @partial(_wrap_add_sub, op=operator.add)
-=======
     @_wrap_add_sub
->>>>>>> 0dff98df
     def __add__(self, other):
         if self.diagonal.shape == other.diagonal.shape:
             return Diagonal(diagonal=self.diagonal + other.diagonal)
