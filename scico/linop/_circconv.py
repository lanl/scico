# -*- coding: utf-8 -*-
<<<<<<< HEAD
# Copyright (C) 2022 by SCICO Developers
=======
# Copyright (C) 2021-2022 by SCICO Developers
>>>>>>> 8808b829
# All rights reserved. BSD 3-clause License.
# This file is part of the SCICO package. Details of the copyright and
# user license can be found in the 'LICENSE' file distributed with the
# package.

"""Circular convolution linear operators."""

import math
import operator
from functools import partial
from typing import Optional, Tuple

import numpy as np

from jax.dtypes import result_type

import scico.numpy as snp
from scico._generic_operators import Operator
from scico.typing import Array, DType, JaxArray, Shape

from ._linop import LinearOperator, _wrap_add_sub, _wrap_mul_div_scalar


class CircularConvolve(LinearOperator):
    r"""A circular convolution linear operator.

    This linear operator implements circular, n-dimensional convolution
    via pointwise multiplication in the DFT domain. In its simplest form,
    it implements a single convolution and can be represented by linear
    operator :math:`H` such that

    .. math::
       H \mb{x} = \mb{h} \ast \mb{x} \;,

    where :math:`\mb{h}` is a user-defined filter.

    More complex forms, corresponding to the case where either the input
    (as represented by parameter `input_shape`) or filter (parameter `h`)
    have additional axes that are not involved in the convolution are
    also supported. These follow numpy broadcasting rules. For example:

    Additional axes in the input :math:`\mb{x}` and not in :math:`\mb{h}`
    corresponds to the operation

    .. math::
       H \mb{x} = \left( \begin{array}{ccc}  H' & 0 & \ldots\\
                                            0 & H' & \ldots\\
                                            \vdots & \vdots & \ddots
                        \end{array} \right)
       \left( \begin{array}{c}  \mb{x}_0\\ \mb{x}_1\\ \vdots \end{array}
       \right) \;.

    Additional axes in :math:`\mb{h}` corresponds to multiple filters,
    which will be denoted by :math:`\{\mb{h}_m\}`, with corresponding
    individual linear operations being denoted by :math:`h_m \mb{x}_m =
    \mb{h}_m \ast \mb{x}_m`. The full linear operator can then be
    represented as

    .. math::
       H \mb{x} = \left( \begin{array}{c}  H_0\\ H_1\\ \vdots \end{array}
       \right) \mb{x} \;.

    if the input is singleton, and as

    .. math::
       H \mb{x} = \left( \begin{array}{ccc}  H_0 & 0 & \ldots\\
                                            0 & H_1 & \ldots\\
                                            \vdots & \vdots & \ddots
                        \end{array} \right)
       \left( \begin{array}{c}  \mb{x}_0\\ \mb{x}_1\\ \vdots \end{array}
       \right)

    otherwise.
    """

    def __init__(
        self,
        h: JaxArray,
        input_shape: Shape,
        ndims: Optional[int] = None,
        input_dtype: DType = snp.float32,
        h_is_dft: bool = False,
        h_center: Optional[JaxArray] = None,
        jit: bool = True,
        **kwargs,
    ):
        """
        Args:
            h: Array of filters.
            input_shape: Shape of input array.
            ndims: Number of (trailing) dimensions of the input and `h`
               involved in the convolution. Defaults to the number of
               dimensions in the input.
            input_dtype: `dtype` for input argument. Defaults to
               ``float32``.
            h_is_dft: Flag indicating whether `h` is in the DFT domain.
            jit:  If ``True``, jit the evaluation, adjoint, and gram
               functions of the LinearOperator.
        """

        if ndims is None:
            self.ndims = len(input_shape)
        else:
            self.ndims = ndims

        if h_is_dft and h_center is not None:
            raise ValueError("h_center is not supported when h_is_dft=True")
        self.h_center = h_center

        if h_is_dft:
            self.h_dft = h
            output_dtype = snp.dtype(input_dtype)  # cannot infer from h_dft because it is complex
        else:
            fft_shape = input_shape[-self.ndims :]
            pad = ()
            fft_axes = list(range(h.ndim - self.ndims, h.ndim))
            self.h_dft = snp.fft.fftn(h, s=fft_shape, axes=fft_axes)
            output_dtype = result_type(h.dtype, input_dtype)

            if self.h_center is not None:
                offset = -self.h_center
                shifts: Tuple[Array, ...] = np.ix_(
                    *tuple(
                        np.exp(-1j * k * 2 * np.pi * np.fft.fftfreq(s))
                        for k, s in zip(offset, input_shape[-self.ndims :])
                    )
                )
                # prevent accidental promotion to double
                shifts = tuple(s.astype(self.h_dft) for s in shifts)
                shift = math.prod(shifts)  # np.prod warns
                self.h_dft = self.h_dft * shift

        self.real = output_dtype.kind != "c"

        try:
            output_shape = np.broadcast_shapes(self.h_dft.shape, input_shape)
        except ValueError:
            raise ValueError(
                f"h shape after padding was {self.h_dft.shape}, needs to be compatible "
                f"for broadcasting with {input_shape}."
            )

        self.batch_axes = tuple(
            range(0, len(output_shape) - len(input_shape))
        )  # used in adjoint to undo broadcasting

        self.ifft_axes = list(range(len(output_shape) - self.ndims, len(output_shape)))
        self.x_fft_axes = list(range(len(input_shape) - self.ndims, len(input_shape)))

        super().__init__(
            input_shape=input_shape,
            output_shape=output_shape,
            input_dtype=input_dtype,
            output_dtype=output_dtype,
            jit=jit,
            **kwargs,
        )

    def _eval(self, x: JaxArray) -> JaxArray:
        x = x.astype(self.input_dtype)
        x_dft = snp.fft.fftn(x, axes=self.x_fft_axes)
        hx = snp.fft.ifftn(
            self.h_dft * x_dft,
            axes=self.ifft_axes,
        )
        if self.real:
            hx = hx.real
        return hx

    def _adj(self, x: JaxArray) -> JaxArray:
        x_dft = snp.fft.fftn(x, axes=self.ifft_axes)
        H_adj_x = snp.fft.ifftn(
            snp.conj(self.h_dft) * x_dft,
            axes=self.ifft_axes,
            s=self.input_shape[-self.ndims :],
        )
        H_adj_x = snp.sum(H_adj_x, axis=self.batch_axes)  # adjoint of the broadcast
        if self.real:
            H_adj_x = H_adj_x.real
        return H_adj_x

    @partial(_wrap_add_sub, op=operator.add)
    def __add__(self, other):
        if self.ndims != other.ndims:
            raise ValueError(f"Incompatible ndims:  {self.ndims} != {other.ndims}")

        return CircularConvolve(
            h=self.h_dft + other.h_dft,
            input_shape=self.input_shape,
            input_dtype=result_type(self.input_dtype, other.input_dtype),
            ndims=self.ndims,
            h_is_dft=True,
        )

    @partial(_wrap_add_sub, op=operator.sub)
    def __sub__(self, other):
        if self.ndims != other.ndims:
            raise ValueError(f"Incompatible ndims:  {self.ndims} != {other.ndims}")

        return CircularConvolve(
            h=self.h_dft - other.h_dft,
            input_shape=self.input_shape,
            input_dtype=result_type(self.input_dtype, other.input_dtype),
            ndims=self.ndims,
            h_is_dft=True,
        )

    @_wrap_mul_div_scalar
    def __mul__(self, scalar):
        return CircularConvolve(
            h=self.h_dft * scalar,
            input_shape=self.input_shape,
            ndims=self.ndims,
            input_dtype=self.input_dtype,
            h_is_dft=True,
        )

    @_wrap_mul_div_scalar
    def __rmul__(self, scalar):
        return self * scalar

    @_wrap_mul_div_scalar
    def __truediv__(self, scalar):
        return CircularConvolve(
            h=self.h_dft / scalar,
            input_shape=self.input_shape,
            ndims=self.ndims,
            input_dtype=self.input_dtype,
            h_is_dft=True,
        )

    def from_operator(
        H: Operator, ndims: Optional[int] = None, center: Optional[Shape] = None, jit: bool = True
    ):
        r"""Construct a CircularConvolve version of a given operator.

        Construct a CircularConvolve version of a given operator,
        which is assumed to be linear and shift invariant (LSI).

        Args:
            H: Input operator.
            ndims: Number of trailing dims over which the H acts.
            center: Location at which to place the Kronecker delta. For
              LSI inputs, this will not matter. Defaults to the center
              of H.input_shape, i.e., (n_1 // 2, n_2 // 2, ...).
            jit: If ``True``, jit the resulting `CircularConvolve`.
        """

        if ndims is None:
            ndims = len(H.input_shape)
        else:
            ndims = ndims

        if center is None:
            center = tuple(d // 2 for d in H.input_shape[-ndims:])

        # compute impulse response
        d = snp.zeros(H.input_shape, H.input_dtype)
        d = d.at[(Ellipsis,) + center].set(1.0)
        Hd = H @ d

        # build CircularConvolve
        return CircularConvolve(
            Hd,
            H.input_shape,
            ndims=ndims,
            input_dtype=H.input_dtype,
            h_center=snp.array(center),
            jit=jit,
        )


def _gradient_filters(ndim: int, axes: Shape, shape: Shape, dtype: DType = snp.float32) -> JaxArray:
    r"""Construct filters for computing gradients in the frequency domain.

    Construct a set of filters for computing gradients in the frequency domain.

    Args:
        ndim: Total number of dimensions in array in which gradients are
           to be computed.
        axes: Axes on which gradients are to be computed.
        shape: Shape of axes on which gradients are to be computed.
        dtype: Data type of output arrays.

    Returns:
        An array of frequency domain gradient operators
        :math:`\hat{G}_i`.
    """
    g = snp.zeros(
        [
            len(axes),
        ]
        + [2 if k in axes else 1 for k in range(ndim)],
        dtype,
    )

    # put a finite difference along each axis in axes
    for layer, axis in enumerate(axes):
        idx = tuple(slice(None) if k == axis else 0 for k in range(0, g.ndim - 1))
        idx = (layer,) + idx
        ref = g.at[idx]
        g = ref.set([1, -1])

    fft_axes = [ax + 1 for ax in axes]  # first axis is batch

    Gf = snp.fft.fftn(g, shape, axes=fft_axes)

    return Gf<|MERGE_RESOLUTION|>--- conflicted
+++ resolved
@@ -1,9 +1,5 @@
 # -*- coding: utf-8 -*-
-<<<<<<< HEAD
-# Copyright (C) 2022 by SCICO Developers
-=======
 # Copyright (C) 2021-2022 by SCICO Developers
->>>>>>> 8808b829
 # All rights reserved. BSD 3-clause License.
 # This file is part of the SCICO package. Details of the copyright and
 # user license can be found in the 'LICENSE' file distributed with the
