# -*- coding: utf-8 -*-
# Copyright (C) 2021-2022 by SCICO Developers
# All rights reserved. BSD 3-clause License.
# This file is part of the SCICO package. Details of the copyright and
# user license can be found in the 'LICENSE' file distributed with the
# package.

"""Circular convolution linear operators."""

import math
import operator
from functools import partial
from typing import Optional, Tuple

import numpy as np

from jax.dtypes import result_type

import scico.numpy as snp
from scico._generic_operators import Operator
<<<<<<< HEAD
from scico.array import is_nested
from scico.typing import Array, DType, JaxArray, Shape
=======
from scico.numpy.util import is_nested
from scico.typing import DType, JaxArray, Shape
>>>>>>> 4381be51

from ._linop import LinearOperator, _wrap_add_sub, _wrap_mul_div_scalar


class CircularConvolve(LinearOperator):
    r"""A circular convolution linear operator.

    This linear operator implements circular, n-dimensional convolution
    via pointwise multiplication in the DFT domain. In its simplest form,
    it implements a single convolution and can be represented by linear
    operator :math:`H` such that

    .. math::
       H \mb{x} = \mb{h} \ast \mb{x} \;,

    where :math:`\mb{h}` is a user-defined filter.

    More complex forms, corresponding to the case where either the input
    (as represented by parameter `input_shape`) or filter (parameter `h`)
    have additional axes that are not involved in the convolution are
    also supported. These follow numpy broadcasting rules. For example:

    Additional axes in the input :math:`\mb{x}` and not in :math:`\mb{h}`
    corresponds to the operation

    .. math::
       H \mb{x} = \left( \begin{array}{ccc}  H' & 0 & \ldots\\
                                            0 & H' & \ldots\\
                                            \vdots & \vdots & \ddots
                        \end{array} \right)
       \left( \begin{array}{c}  \mb{x}_0\\ \mb{x}_1\\ \vdots \end{array}
       \right) \;.

    Additional axes in :math:`\mb{h}` corresponds to multiple filters,
    which will be denoted by :math:`\{\mb{h}_m\}`, with corresponding
    individual linear operations being denoted by :math:`h_m \mb{x}_m =
    \mb{h}_m \ast \mb{x}_m`. The full linear operator can then be
    represented as

    .. math::
       H \mb{x} = \left( \begin{array}{c}  H_0\\ H_1\\ \vdots \end{array}
       \right) \mb{x} \;.

    if the input is singleton, and as

    .. math::
       H \mb{x} = \left( \begin{array}{ccc}  H_0 & 0 & \ldots\\
                                            0 & H_1 & \ldots\\
                                            \vdots & \vdots & \ddots
                        \end{array} \right)
       \left( \begin{array}{c}  \mb{x}_0\\ \mb{x}_1\\ \vdots \end{array}
       \right)

    otherwise.
    """

    def __init__(
        self,
        h: JaxArray,
        input_shape: Shape,
        ndims: Optional[int] = None,
        input_dtype: DType = snp.float32,
        h_is_dft: bool = False,
        h_center: Optional[JaxArray] = None,
        jit: bool = True,
        **kwargs,
    ):
        """
        Args:
            h: Array of filters.
            input_shape: Shape of input array.
            ndims: Number of (trailing) dimensions of the input and `h`
               involved in the convolution. Defaults to the number of
               dimensions in the input.
            input_dtype: `dtype` for input argument. Defaults to
               ``float32``.
            h_is_dft: Flag indicating whether `h` is in the DFT domain.
            h_center: Array of length `ndims` specifying the center of
               the filter. Defaults to the upper left corner, i.e.,
               `h_center = [0, 0, ..., 0]`, may be noninteger.
            jit:  If ``True``, jit the evaluation, adjoint, and gram
               functions of the LinearOperator.
        """

        if ndims is None:
            self.ndims = len(input_shape)
        else:
            self.ndims = ndims

        if h_is_dft and h_center is not None:
            raise ValueError("h_center is not supported when h_is_dft=True")
        self.h_center = h_center

        if h_is_dft:
            self.h_dft = h
            output_dtype = snp.dtype(input_dtype)  # cannot infer from h_dft because it is complex
        else:
            fft_shape = input_shape[-self.ndims :]
            pad = ()
            fft_axes = list(range(h.ndim - self.ndims, h.ndim))
            self.h_dft = snp.fft.fftn(h, s=fft_shape, axes=fft_axes)
            output_dtype = result_type(h.dtype, input_dtype)

            if self.h_center is not None:
                offset = -self.h_center
                shifts: Tuple[Array, ...] = np.ix_(
                    *tuple(
                        np.exp(-1j * k * 2 * np.pi * np.fft.fftfreq(s))
                        for k, s in zip(offset, input_shape[-self.ndims :])
                    )
                )
                # prevent accidental promotion to double
                shifts = tuple(s.astype(self.h_dft) for s in shifts)
                shift = math.prod(shifts)  # np.prod warns
                self.h_dft = self.h_dft * shift

        self.real = output_dtype.kind != "c"

        try:
            output_shape = np.broadcast_shapes(self.h_dft.shape, input_shape)
        except ValueError:
            raise ValueError(
                f"h shape after padding was {self.h_dft.shape}, needs to be compatible "
                f"for broadcasting with {input_shape}."
            )

        self.batch_axes = tuple(
            range(0, len(output_shape) - len(input_shape))
        )  # used in adjoint to undo broadcasting

        self.ifft_axes = list(range(len(output_shape) - self.ndims, len(output_shape)))
        self.x_fft_axes = list(range(len(input_shape) - self.ndims, len(input_shape)))

        super().__init__(
            input_shape=input_shape,
            output_shape=output_shape,
            input_dtype=input_dtype,
            output_dtype=output_dtype,
            jit=jit,
            **kwargs,
        )

    def _eval(self, x: JaxArray) -> JaxArray:
        x = x.astype(self.input_dtype)
        x_dft = snp.fft.fftn(x, axes=self.x_fft_axes)
        hx = snp.fft.ifftn(
            self.h_dft * x_dft,
            axes=self.ifft_axes,
        )
        if self.real:
            hx = hx.real
        return hx

    def _adj(self, x: JaxArray) -> JaxArray:  # type: ignore
        x_dft = snp.fft.fftn(x, axes=self.ifft_axes)
        H_adj_x = snp.fft.ifftn(
            snp.conj(self.h_dft) * x_dft,
            axes=self.ifft_axes,
            s=self.input_shape[-self.ndims :],
        )
        H_adj_x = snp.sum(H_adj_x, axis=self.batch_axes)  # adjoint of the broadcast
        if self.real:
            H_adj_x = H_adj_x.real
        return H_adj_x

    @partial(_wrap_add_sub, op=operator.add)
    def __add__(self, other):
        if self.ndims != other.ndims:
            raise ValueError(f"Incompatible ndims:  {self.ndims} != {other.ndims}")

        return CircularConvolve(
            h=self.h_dft + other.h_dft,
            input_shape=self.input_shape,
            input_dtype=result_type(self.input_dtype, other.input_dtype),
            ndims=self.ndims,
            h_is_dft=True,
        )

    @partial(_wrap_add_sub, op=operator.sub)
    def __sub__(self, other):
        if self.ndims != other.ndims:
            raise ValueError(f"Incompatible ndims:  {self.ndims} != {other.ndims}")

        return CircularConvolve(
            h=self.h_dft - other.h_dft,
            input_shape=self.input_shape,
            input_dtype=result_type(self.input_dtype, other.input_dtype),
            ndims=self.ndims,
            h_is_dft=True,
        )

    @_wrap_mul_div_scalar
    def __mul__(self, scalar):
        return CircularConvolve(
            h=self.h_dft * scalar,
            input_shape=self.input_shape,
            ndims=self.ndims,
            input_dtype=self.input_dtype,
            h_is_dft=True,
        )

    @_wrap_mul_div_scalar
    def __rmul__(self, scalar):
        return self * scalar

    @_wrap_mul_div_scalar
    def __truediv__(self, scalar):
        return CircularConvolve(
            h=self.h_dft / scalar,
            input_shape=self.input_shape,
            ndims=self.ndims,
            input_dtype=self.input_dtype,
            h_is_dft=True,
        )

    @staticmethod
    def from_operator(
        H: Operator, ndims: Optional[int] = None, center: Optional[Shape] = None, jit: bool = True
    ):
        r"""Construct a CircularConvolve version of a given operator.

        Construct a CircularConvolve version of a given operator,
        which is assumed to be linear and shift invariant (LSI).

        Args:
            H: Input operator.
            ndims: Number of trailing dims over which the H acts.
            center: Location at which to place the Kronecker delta. For
              LSI inputs, this will not matter. Defaults to the center
              of H.input_shape, i.e., (n_1 // 2, n_2 // 2, ...).
            jit: If ``True``, jit the resulting `CircularConvolve`.
        """

        if is_nested(H.input_shape):
            raise ValueError(
                f"H.input_shape ({H.input_shape}) suggests that H "
                "takes a BlockArray as input, which is not supported "
                "by this function."
            )

        if ndims is None:
            ndims = len(H.input_shape)
        else:
            ndims = ndims

        if center is None:
            center = tuple(d // 2 for d in H.input_shape[-ndims:])  # type: ignore

        # compute impulse response
        d = snp.zeros(H.input_shape, H.input_dtype)
        d = d.at[(Ellipsis,) + center].set(1.0)
        Hd = H @ d

        # build CircularConvolve
        return CircularConvolve(
            Hd,
            H.input_shape,  # type: ignore
            ndims=ndims,
            input_dtype=H.input_dtype,
            h_center=snp.array(center),
            jit=jit,
        )


def _gradient_filters(ndim: int, axes: Shape, shape: Shape, dtype: DType = snp.float32) -> JaxArray:
    r"""Construct filters for computing gradients in the frequency domain.

    Construct a set of filters for computing gradients in the frequency domain.

    Args:
        ndim: Total number of dimensions in array in which gradients are
           to be computed.
        axes: Axes on which gradients are to be computed.
        shape: Shape of axes on which gradients are to be computed.
        dtype: Data type of output arrays.

    Returns:
        An array of frequency domain gradient operators
        :math:`\hat{G}_i`.
    """
    g = snp.zeros(
        [
            len(axes),
        ]
        + [2 if k in axes else 1 for k in range(ndim)],
        dtype,
    )

    # put a finite difference along each axis in axes
    for layer, axis in enumerate(axes):
        idx = tuple(slice(None) if k == axis else 0 for k in range(0, g.ndim - 1))
        idx = (layer,) + idx
        ref = g.at[idx]
        g = ref.set([1, -1])

    fft_axes = [ax + 1 for ax in axes]  # first axis is batch

    Gf = snp.fft.fftn(g, shape, axes=fft_axes)

    return Gf<|MERGE_RESOLUTION|>--- conflicted
+++ resolved
@@ -18,13 +18,8 @@
 
 import scico.numpy as snp
 from scico._generic_operators import Operator
-<<<<<<< HEAD
-from scico.array import is_nested
+from scico.numpy.util import is_nested
 from scico.typing import Array, DType, JaxArray, Shape
-=======
-from scico.numpy.util import is_nested
-from scico.typing import DType, JaxArray, Shape
->>>>>>> 4381be51
 
 from ._linop import LinearOperator, _wrap_add_sub, _wrap_mul_div_scalar
 
