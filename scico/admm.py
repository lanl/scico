# -*- coding: utf-8 -*-
# Copyright (C) 2020-2021 by SCICO Developers
# All rights reserved. BSD 3-clause License.
# This file is part of the SCICO package. Details of the copyright and
# user license can be found in the 'LICENSE' file distributed with the
# package.

"""ADMM solver and auxiliary classes."""

from functools import reduce
from typing import Callable, List, Optional, Tuple, Union

import jax
from jax.scipy.sparse.linalg import cg as jax_cg

import scico.numpy as snp
from scico.blockarray import BlockArray
from scico.diagnostics import IterationStats
from scico.functional import Functional
from scico.linop import CircularConvolve, Identity, LinearOperator
from scico.loss import SquaredL2Loss, WeightedSquaredL2Loss
from scico.math import is_real_dtype
from scico.numpy.linalg import norm
from scico.solver import cg as scico_cg
from scico.solver import minimize
from scico.typing import JaxArray
from scico.util import ensure_on_device

__author__ = """\n""".join(
    ["Luke Pfister <luke.pfister@gmail.com>", "Brendt Wohlberg <brendt@ieee.org>"]
)


class SubproblemSolver:
    r"""Base class for solvers for the non-separable ADMM step.

    The ADMM solver implemented by :class:`.ADMM` addresses a general problem form for
    which one of the corresponding ADMM algorithm subproblems is separable into distinct
    subproblems for each of the :math:`g_i`, and another that is non-separable, involving
    function :math:`f` and a sum over :math:`\ell_2` norm terms involving all operators
    :math:`C_i`. This class is a base class for solvers of the latter subproblem

    .. math::

        \argmin_{\mb{x}} \; f(\mb{x}) + \sum_i \frac{\rho_i}{2}
        \norm{\mb{z}^{(k)}_i - \mb{u}^{(k)}_i - C_i \mb{x}}_2^2


    Attributes:
        admm (:class:`.ADMM`): ADMM solver object to which the solver is attached.
    """

    def internal_init(self, admm: "ADMM"):
        """Second stage initializer to be called by :meth:`.ADMM.__init__`.

        Args:
            admm: Reference to :class:`.ADMM` object to which the :class:`.SubproblemSolver`
               object is to be attached.
        """
        self.admm = admm


class GenericSubproblemSolver(SubproblemSolver):
    """Solver for generic problem without special structure that can be exploited.

    Attributes:
        admm (:class:`.ADMM`): ADMM solver object to which the solver is attached.
        minimize_kwargs (dict): Dictionary of arguments for :func:`scico.solver.minimize`.
    """

    def __init__(self, minimize_kwargs: dict = {"options": {"maxiter": 100}}):
        """Initialize a :class:`GenericSubproblemSolver` object.

        Args:
            minimize_kwargs : Dictionary of arguments for :func:`scico.solver.minimize`.
        """
        self.minimize_kwargs = minimize_kwargs

    def solve(self, x0: Union[JaxArray, BlockArray]) -> Union[JaxArray, BlockArray]:
        """Solve the ADMM step.

        Args:
           x0: Starting point.

        Returns:
            Computed solution.
        """

        x0 = ensure_on_device(x0)

        @jax.jit
        def obj(x):
            out = 0.0
            for rhoi, Ci, zi, ui in zip(
                self.admm.rho_list, self.admm.C_list, self.admm.z_list, self.admm.u_list
            ):
                out = out + 0.5 * rhoi * norm(zi - ui - Ci(x)) ** 2
            if self.admm.f is not None:
                out = out + self.admm.f(x)
            return out

        res = minimize(obj, x0, **self.minimize_kwargs)

        return res.x


class LinearSubproblemSolver(SubproblemSolver):
    r"""Solver for the case where :code:`f` is a quadratic function of :math:`\mb{x}`.

    Specialization of :class:`.SubproblemSolver` for the case where :code:`f` is an
    :math:`\ell_2` or weighted :math:`\ell_2` norm, and :code:`f.A` is a linear
    operator, so that the subproblem involves solving a linear equation. This requires
    that ``f.functional`` be an instance of either :class:`.SquaredL2Loss` or
    :class:`.WeightedSquaredL2Loss` and for the forward operator :code:`f.A` to be an
    instance of :class:`.LinearOperator`.

    In the case :class:`.WeightedSquaredL2Loss`, the :math:`\mb{x}`-update step is

    .. math::
         \mb{x}^{(k+1)} = \argmin_{\mb{x}} \; \frac{1}{2} \norm{\mb{y} - A x}_W^2 +
         \sum_i \frac{\rho_i}{2} \norm{\mb{z}^{(k)}_i - \mb{u}^{(k)}_i - C_i \mb{x}}_2^2 \;,

    where :math:`W` is the weighting :class:`.LinearOperator` from the
<<<<<<< HEAD
    :class:`.WeightedSquaredL2Loss` instance. This update step reduces to the
    solution of the linear system
=======
    :class:`.WeightedSquaredL2Loss` instance. This update step reduces to the solution
    of the linear system
>>>>>>> b84335d9

    .. math::
        \left(A^* W A + \sum_{i=1}^N \rho_i C_i^* C_i \right) \mb{x}^{(k+1)} = \;
        A^* W \mb{y} + \sum_{i=1}^N \rho_i C_i^* ( \mb{z}^{(k)}_i - \mb{u}^{(k)}_i) \;.

    Attributes:
        admm (:class:`.ADMM`): ADMM solver object to which the solver is attached.
        cg_kwargs (dict): Dictionary of arguments for CG solver.
        cg (func): CG solver function (:func:`scico.solver.cg` or
           :func:`jax.scipy.sparse.linalg.cg`)
        lhs (type): Function implementing the linear operator needed for the :math:`\mb{x}`
           update step
    """

    def __init__(self, cg_kwargs: dict = {"maxiter": 100}, cg_function: str = "scico"):
        """Initialize a :class:`LinearSubproblemSolver` object.

        Args:
            cg_kwargs : Dictionary of arguments for CG solver. See :func:`scico.solver.cg` or
                :func:`jax.scipy.sparse.linalg.cg`, documentation, including how to specify
                a preconditioner.
            cg_function: String indicating which CG implementation to use. One of "jax" or
                "scico"; default "scico".  If "scico", uses :func:`scico.solver.cg`.  If
                "jax", uses :func:`jax.scipy.sparse.linalg.cg`.  The "jax" option is slower
                on small-scale problems or problems involving external functions, but
                can be differentiated through.  The "scico" option is faster on small-scale
                problems, but slower on large-scale problems where the forward operator is
                written entirely in jax.
        """
        self.cg_kwargs = cg_kwargs
        if cg_function == "scico":
            self.cg = scico_cg
        elif cg_function == "jax":
            self.cg = jax_cg
        else:
            raise ValueError(
                f"Parameter cg_function must be one of 'jax', 'scico'; got {cg_function}"
            )

    def internal_init(self, admm):
        if admm.f is not None:
            if not isinstance(admm.f.A, LinearOperator):
                raise ValueError(
                    "LinearSubproblemSolver requires f.A to be a scico.linop.LinearOperator; "
                    f"got {type(admm.f.A)}"
                )
            if not admm.f.is_quadratic:
                raise ValueError("LinearSubproblemSolver requires f.is_quadratic == True")

        super().internal_init(admm)

        # Set lhs_op =  \sum_i rho_i * Ci.H @ CircularConvolve
        # Use reduce as the initialization of this sum is messy otherwise
        lhs_op = reduce(
            lambda a, b: a + b, [rhoi * Ci.gram_op for rhoi, Ci in zip(admm.rho_list, admm.C_list)]
        )
        if admm.f is not None:
            # hessian = A.T @ W @ A; W may be identity
            lhs_op = lhs_op + 2.0 * admm.f.scale * admm.f.hessian

        lhs_op.jit()
        self.lhs_op = lhs_op

    def compute_rhs(self) -> Union[JaxArray, BlockArray]:
        r"""Compute the right hand side of the linear equation to be solved.

        Compute

        .. math::

            A^* W \mb{y} + \sum_{i=1}^N \rho_i C_i^* ( \mb{z}^{(k)}_i - \mb{u}^{(k)}_i) \;.

        Returns:
            Computed solution.
        """

        C0 = self.admm.C_list[0]
        rhs = snp.zeros(C0.input_shape, C0.input_dtype)

        if self.admm.f is not None:
            if isinstance(self.admm.f, WeightedSquaredL2Loss):
                ATWy = self.admm.f.A.adj(self.admm.f.weight_op @ self.admm.f.y)
                rhs += 2.0 * self.admm.f.scale * ATWy
            else:
                ATy = self.admm.f.A.adj(self.admm.f.y)
                rhs += 2.0 * self.admm.f.scale * ATy

        for rhoi, Ci, zi, ui in zip(
            self.admm.rho_list, self.admm.C_list, self.admm.z_list, self.admm.u_list
        ):
            rhs = rhs + rhoi * Ci.adj(zi - ui)
        return rhs

    def solve(self, x0: Union[JaxArray, BlockArray]) -> Union[JaxArray, BlockArray]:
        """Solve the ADMM step.

        Args:
            x0: Starting point.

        Returns:
            Computed solution.
        """
        x0 = ensure_on_device(x0)
        rhs = self.compute_rhs()
        x, self.info = self.cg(self.lhs_op, rhs, x0=x0, **self.cg_kwargs)
        return x


class CircularConvolveSolver(LinearSubproblemSolver):
    r"""Solver for linear operators diagonalized in the DFT domain.

    Specialization of :class:`.LinearSubproblemSolver` for the case where :code:`f` is an
    instance of :class:`.SquaredL2Loss`, the forward operator :code:`f.A` is either
    an instance of :class:`.Identity` or :class:`.CircularConvolve`, and the :code:`C_i` are
    all instances of :class:`.Identity` or :class:`.CircularConvolve`. None of the instances of
    :class:`.CircularConvolve` may sum over any of their axes.

    Attributes:
        admm (:class:`.ADMM`): ADMM solver object to which the solver is attached.
        lhs_f (array): Left hand side, in the DFT domain, of the linear equation to be solved.
    """

    def __init__(self):
        """Initialize a :class:`CircularConvolveSolver` object."""

    def internal_init(self, admm):
        if admm.f is not None:
            if not isinstance(admm.f, SquaredL2Loss):
                raise ValueError(
                    "CircularConvolveSolver requires f to be a scico.loss.SquaredL2Loss; "
                    f"got {type(admm.f)}"
                )
            if not (isinstance(admm.f.A, CircularConvolve) or isinstance(admm.f.A, Identity)):
                raise ValueError(
                    "CircularConvolveSolver requires f.A to be a scico.linop.CircularConvolve "
                    f"or scico.linop.Identity; got {type(admm.f.A)}"
                )

        super().internal_init(admm)

        self.real_result = is_real_dtype(admm.C_list[0].input_dtype)

        lhs_op_list = [
            rho * CircularConvolve.from_operator(C.gram_op)
            for rho, C in zip(admm.rho_list, admm.C_list)
        ]
        A_lhs = reduce(lambda a, b: a + b, lhs_op_list)
        if self.admm.f is not None:
            A_lhs += 2.0 * admm.f.scale * CircularConvolve.from_operator(admm.f.A.gram_op)

        self.A_lhs = A_lhs

    def solve(self, x0: Union[JaxArray, BlockArray]) -> Union[JaxArray, BlockArray]:
        """Solve the ADMM step.

        Args:
            x0: Starting point.

        Returns:
            Computed solution.
        """
        x0 = ensure_on_device(x0)
        rhs = self.compute_rhs()
        rhs_dft = snp.fft.fftn(rhs, axes=self.A_lhs.x_fft_axes)
        x_dft = rhs_dft / self.A_lhs.h_dft
        x = snp.fft.ifftn(x_dft, axes=self.A_lhs.x_fft_axes)
        if self.real_result:
            x = x.real

        return x


class ADMM:
    r"""Basic Alternating Direction Method of Multipliers (ADMM) algorithm
    :cite:`boyd-2010-distributed`.

    |

    Solve an optimization problem of the form

    .. math::
        \argmin_{\mb{x}} \; f(\mb{x}) + \sum_{i=1}^N g_i(C_i \mb{x}) \;,

    where :math:`f` and the :math:`g_i` are instances of :class:`.Functional`,
    and the :math:`C_i` are :class:`.LinearOperator`.

<<<<<<< HEAD
    The optimization problem is solved by introducing the splitting
    :math:`\mb{z}_i = C_i \mb{x}` and solving
=======
    The optimization problem is solved by introducing the splitting :math:`\mb{z}_i =
    C_i \mb{x}` and solving
>>>>>>> b84335d9

    .. math::
        \argmin_{\mb{x}, \mb{z}_i} \; f(\mb{x}) + \sum_{i=1}^N g_i(\mb{z}_i) \;
       \text{such that}\; C_i \mb{x} = \mb{z}_i \;,

    via an ADMM algorithm consisting of the iterations

    .. math::
       \begin{aligned}
       \mb{x}^{(k+1)} &= \argmin_{\mb{x}} \; f(\mb{x}) + \sum_i \frac{\rho_i}{2}
       \norm{\mb{z}^{(k)}_i - \mb{u}^{(k)}_i - C_i \mb{x}}_2^2 \\
        \mb{z}_i^{(k+1)} &= \argmin_{\mb{z}_i} \; g_i(\mb{z}_i) + \frac{\rho_i}{2}
        \norm{\mb{z}_i - \mb{u}^{(k)}_i - C_i \mb{x}^{(k+1)}}_2^2  \\
       \mb{u}_i^{(k+1)} &=  \mb{u}_i^{(k)} + C_i \mb{x}^{(k+1)} - \mb{z}^{(k+1)}_i  \; .
       \end{aligned}

    For documentation on minimization with respect to :math:`\mb{x}`, see :meth:`x_step`.

    For documentation on minimization with respect to :math:`\mb{z}_i` and
    :math:`\mb{u}_i`, see :meth:`z_and_u_step`.


    Attributes:
        f (:class:`.Functional`): Functional :math:`f` (usually a :class:`.Loss`)
        g_list (list of :class:`.Functional`): List of :math:`g_i`
            functionals. Must be same length as :code:`C_list` and :code:`rho_list`
        C_list (list of :class:`.LinearOperator`): List of :math:`C_i` operators
        maxiter (int): Number of ADMM outer-loop iterations.
        rho_list (list of scalars): List of :math:`\rho_i` penalty parameters.
            Must be same length as :code:`C_list` and :code:`g_list`
        u_list (list of array-like): List of scaled Lagrange multipliers
            :math:`\mb{u}_i` at current iteration.
        x (array-like): Solution
        subproblem_solver (:class:`.SubproblemSolver`): Solver for
            :math:`\mb{x}`-update step.
        z_list (list of array-like): List of auxiliary variables :math:`\mb{z}_i`
            at current iteration.
        z_list_old (list of array-like): List of auxiliary variables :math:`\mb{z}_i`
            at previous iteration.
    """

    def __init__(
        self,
        f: Functional,
        g_list: List[Functional],
        C_list: List[LinearOperator],
        rho_list: List[float],
        x0: Optional[Union[JaxArray, BlockArray]] = None,
        maxiter: int = 100,
        subproblem_solver: Optional[SubproblemSolver] = None,
        verbose: bool = False,
        itstat: Optional[Tuple[dict, Callable]] = None,
    ):
        r"""Initialize an :class:`ADMM` object.

        Args:
            f : Functional :math:`f` (usually a loss function)
            g_list : List of :math:`g_i` functionals. Must be same length
                 as :code:`C_list` and :code:`rho_list`
            C_list : List of :math:`C_i` operators
            rho_list : List of :math:`\rho_i` penalty parameters.
                Must be same length as :code:`C_list` and :code:`g_list`
            x0 : Starting point for :math:`\mb{x}`.  If None, defaults to
                an array of zeros.
            maxiter : Number of ADMM outer-loop iterations. Default: 100.
            subproblem_solver : Solver for :math:`\mb{x}`-update step.
                Defaults to ``None``, which implies use of an instance of
                :class:`GenericSubproblemSolver`.
            verbose: Flag indicating whether iteration statistics should
                be displayed.
            itstat: A tuple (`fieldspec`, `insertfunc`), where `fieldspec`
                is a dict suitable for passing to the `fields` argument
                of the :class:`.diagnostics.IterationStats` initializer,
                and `insertfunc` is a function with two parameters, an
                integer and an ADMM object, responsible for constructing
                a tuple ready for insertion into the
                :class:`.diagnostics.IterationStats` object. If None,
                default values are used for the tuple components.
        """
        N = len(g_list)
        if len(C_list) != N:
            raise Exception(f"len(C_list)={len(C_list)} not equal to len(g_list)={N}")
        if len(rho_list) != N:
            raise Exception(f"len(rho_list)={len(rho_list)} not equal to len(g_list)={N}")

        self.f: Functional = f
        self.g_list: List[Functional] = g_list
        self.C_list: List[LinearOperator] = C_list
        self.rho_list: List[float] = rho_list
        self.maxiter: int = maxiter
        # ToDo: a None value should imply automatic selection of the solver
        if subproblem_solver is None:
            subproblem_solver = GenericSubproblemSolver()
        self.subproblem_solver: SubproblemSolver = subproblem_solver
        self.subproblem_solver.internal_init(self)

        self.verbose: bool = verbose

        if itstat:
            itstat_dict = itstat[0]
            itstat_func = itstat[1]
        elif itstat is None:
            if all([_.has_eval for _ in self.g_list]):
                itstat_dict = {
                    "Iter": "%d",
                    "Objective": "%8.3e",
                    "Primal Rsdl": "%8.3e",
                    "Dual Rsdl": "%8.3e",
                }

                def itstat_func(i, obj):
                    return (
                        i,
                        obj.objective(),
                        obj.norm_primal_residual(),
                        obj.norm_dual_residual(),
                    )

            else:
                # At least one 'g' can't be evaluated, so drop objective from the default itstat
                itstat_dict = {"Iter": "%d", "Primal Rsdl": "%8.3e", "Dual Rsdl": "%8.3e"}

                def itstat_func(i, admm):
                    return (
                        i,
                        admm.norm_primal_residual(),
                        admm.norm_dual_residual(),
                    )

        self.itstat_object = IterationStats(itstat_dict, display=verbose)
        self.itstat_insert_func = itstat_func

        if x0 is None:
            input_shape = C_list[0].input_shape
            dtype = C_list[0].input_dtype
            x0 = snp.zeros(input_shape, dtype=dtype)
        self.x = ensure_on_device(x0)
        self.z_list, self.z_list_old = self.z_init(self.x)
        self.u_list = self.u_init(self.x)

    def objective(
        self,
        x: Optional[Union[JaxArray, BlockArray]] = None,
        z_list: Optional[List[Union[JaxArray, BlockArray]]] = None,
    ) -> float:
        r"""Evaluate the objective function.

        .. math::
            f(\mb{x}) + \sum_{i=1}^N g_i(\mb{z}_i)


        Args:
            x: Point at which to evaluate objective function. If `None`, the objective is
                evaluated at the current iterate :code:`self.x`
            z_list: Point at which to evaluate objective function. If `None`, the objective is
                evaluated at the current iterate :code:`self.z_list`


        Returns:
            scalar: Current value of the objective function
        """
        if (x is None) != (z_list is None):
            raise ValueError("Both or neither of x and z_list must be supplied")
        if x is None:
            x = self.x
            z_list = self.z_list
        out = 0.0
        if self.f:
            out += self.f(x)
        for g, z in zip(self.g_list, z_list):
            out += g(z)
        return out

    def norm_primal_residual(self, x: Optional[Union[JaxArray, BlockArray]] = None) -> float:
        r"""Compute the :math:`\ell_2` norm of the primal residual.

        .. math::
            \left(\sum_{i=1}^N \norm{C_i \mb{x} - \mb{z}_i}_2^2\right)^{1/2}

        Args:
            x: Point at which to evaluate primal residual.
               If `None`, the primal residual is evaluated at the current iterate :code:`self.x`

        Returns:
            Current value of primal residual
        """
        if x is None:
            x = self.x

        out = 0.0
        for Ci, zi in zip(self.C_list, self.z_list):
            out += norm(Ci(self.x) - zi) ** 2
        return snp.sqrt(out)

    def norm_dual_residual(self) -> float:
        r"""Compute the :math:`\ell_2` norm of the dual residual.

        .. math::
            \left(\sum_{i=1}^N \norm{\mb{z}^{(k)}_i - \mb{z}^{(k-1)}_i}_2^2\right)^{1/2}

        Returns:
            Current value of dual residual

        """
        out = 0.0
        for zi, ziold, Ci in zip(self.z_list, self.z_list_old, self.C_list):
            out += norm(Ci.adj(zi - ziold)) ** 2
        return snp.sqrt(out)

    def z_init(self, x0: Union[JaxArray, BlockArray]):
        r"""Initialize auxiliary variables :math:`\mb{z}_i`.

        Initializes to

        .. math::
            \mb{z}_i = C_i \mb{x}^{(0)}

        :code:`z_list` and :code:`z_list_old` are initialized to the same value.

        Args:
            x0: Starting point for :math:`\mb{x}`
        """
        z_list = [Ci(x0) for Ci in self.C_list]
        z_list_old = z_list.copy()
        return z_list, z_list_old

    def u_init(self, x0: Union[JaxArray, BlockArray]):
        r"""Initialize scaled Lagrange multipliers :math:`\mb{u}_i`.

        Initializes to

        .. math::
            \mb{u}_i = C_i \mb{x}^{(0)}


        Args:
            x0: Starting point for :math:`\mb{x}`
        """
        u_list = [snp.zeros(Ci.output_shape, dtype=Ci.output_dtype) for Ci in self.C_list]
        return u_list

    def x_step(self, x):
        r"""Update :math:`\mb{x}` by solving the optimization problem.

        .. math::
            \mb{x}^{(k+1)} = \argmin_{\mb{x}} \; f(\mb{x}) + \sum_i \frac{\rho_i}{2}
            \norm{\mb{z}^{(k)}_i - \mb{u}^{(k)}_i - C_i \mb{x}}_2^2

        """
        return self.subproblem_solver.solve(x)

    def z_and_u_step(self, u_list, z_list):
        r"""Update the auxiliary variables :math:`\mb{z}_i` and scaled Lagrange multipliers
        :math:`\mb{u}_i`.

        The auxiliary variables are updated according to

        .. math::
            \begin{aligned}
            \mb{z}_i^{(k+1)} &= \argmin_{\mb{z}_i} \; g_i(\mb{z}_i) + \frac{\rho_i}{2}
            \norm{\mb{z}_i - \mb{u}^{(k)}_i - C_i \mb{x}^{(k+1)}}_2^2  \\
            &= \mathrm{prox}_{g_i}(C_i \mb{x} + \mb{u}_i, 1 / \rho_i)
            \end{aligned}

        while the scaled Lagrange multipliers are updated according to

        .. math::
            \mb{u}_i^{(k+1)} =  \mb{u}_i^{(k)} + C_i \mb{x}^{(k+1)} - \mb{z}^{(k+1)}_i

        """
        z_list_old = z_list.copy()

        # Unpack the arrays that will be changing to prevent side-effects
        z_list = self.z_list
        u_list = self.u_list

        for i, (rhoi, gi, Ci, zi, ui) in enumerate(
            zip(self.rho_list, self.g_list, self.C_list, z_list, u_list)
        ):
            Cix = Ci(self.x)
            zi = gi.prox(Cix + ui, 1 / rhoi)
            ui = ui + Cix - zi
            z_list[i] = zi
            u_list[i] = ui
        return u_list, z_list, z_list_old

    def step(self):
        """Perform a single ADMM iteration.

        Equivalent to calling :meth:`.x_step` followed by :meth:`.z_and_u_step`.
        """
        self.x = self.x_step(self.x)
        self.u_list, self.z_list, self.z_list_old = self.z_and_u_step(self.u_list, self.z_list)

    def solve(self) -> Union[JaxArray, BlockArray]:
        r"""Initialize and run the ADMM algorithm for a total of ``self.maxiter`` iterations.

        Returns:
            Computed solution.
        """
        for itnum in range(self.maxiter):
            self.x = self.x_step(self.x)
            self.u_list, self.z_list, self.z_list_old = self.z_and_u_step(self.u_list, self.z_list)
            self.itstat_object.insert(self.itstat_insert_func(itnum, self))
        return self.x<|MERGE_RESOLUTION|>--- conflicted
+++ resolved
@@ -121,13 +121,8 @@
          \sum_i \frac{\rho_i}{2} \norm{\mb{z}^{(k)}_i - \mb{u}^{(k)}_i - C_i \mb{x}}_2^2 \;,
 
     where :math:`W` is the weighting :class:`.LinearOperator` from the
-<<<<<<< HEAD
     :class:`.WeightedSquaredL2Loss` instance. This update step reduces to the
     solution of the linear system
-=======
-    :class:`.WeightedSquaredL2Loss` instance. This update step reduces to the solution
-    of the linear system
->>>>>>> b84335d9
 
     .. math::
         \left(A^* W A + \sum_{i=1}^N \rho_i C_i^* C_i \right) \mb{x}^{(k+1)} = \;
@@ -314,13 +309,8 @@
     where :math:`f` and the :math:`g_i` are instances of :class:`.Functional`,
     and the :math:`C_i` are :class:`.LinearOperator`.
 
-<<<<<<< HEAD
     The optimization problem is solved by introducing the splitting
     :math:`\mb{z}_i = C_i \mb{x}` and solving
-=======
-    The optimization problem is solved by introducing the splitting :math:`\mb{z}_i =
-    C_i \mb{x}` and solving
->>>>>>> b84335d9
 
     .. math::
         \argmin_{\mb{x}, \mb{z}_i} \; f(\mb{x}) + \sum_{i=1}^N g_i(\mb{z}_i) \;
