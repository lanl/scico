--- conflicted
+++ resolved
@@ -349,14 +349,9 @@
             Must be same length as :code:`C_list` and :code:`g_list`.
         u_list (list of array-like): List of scaled Lagrange multipliers
             :math:`\mb{u}_i` at current iteration.
-<<<<<<< HEAD
         x (array-like): Solution
         subproblem_solver (:class:`.SubproblemSolver`): Solver for
             :math:`\mb{x}`-update step.
-=======
-        x (array-like): Solution.
-        subproblem_solver (:class:`.SubproblemSolver`): Solver for :math:`\mb{x}`-update step.
->>>>>>> 0577f25f
         z_list (list of array-like): List of auxiliary variables :math:`\mb{z}_i`
             at current iteration.
         z_list_old (list of array-like): List of auxiliary variables :math:`\mb{z}_i`
