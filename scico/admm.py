# -*- coding: utf-8 -*-
# Copyright (C) 2020-2021 by SCICO Developers
# All rights reserved. BSD 3-clause License.
# This file is part of the SCICO package. Details of the copyright and
# user license can be found in the 'LICENSE' file distributed with the
# package.

"""ADMM solver and auxiliary classes."""

# Needed to annotate a class method that returns the encapsulating class;
# see https://www.python.org/dev/peps/pep-0563/
from __future__ import annotations

from functools import reduce
from typing import Callable, List, Optional, Tuple, Union

import jax
from jax.scipy.sparse.linalg import cg as jax_cg

import scico.numpy as snp
from scico.blockarray import BlockArray
from scico.diagnostics import IterationStats
from scico.functional import Functional
from scico.linop import CircularConvolve, Identity, LinearOperator
from scico.loss import SquaredL2Loss, WeightedSquaredL2Loss
from scico.math import is_real_dtype
from scico.numpy.linalg import norm
from scico.solver import cg as scico_cg
from scico.solver import minimize
from scico.typing import JaxArray
from scico.util import Timer, ensure_on_device

__author__ = """\n""".join(
    ["Luke Pfister <luke.pfister@gmail.com>", "Brendt Wohlberg <brendt@ieee.org>"]
)


class SubproblemSolver:
    r"""Base class for solvers for the non-separable ADMM step.

    The ADMM solver implemented by :class:`.ADMM` addresses a general
    problem form for which one of the corresponding ADMM algorithm
    subproblems is separable into distinct subproblems for each of the
    :math:`g_i`, and another that is non-separable, involving function
    :math:`f` and a sum over :math:`\ell_2` norm terms involving all
    operators :math:`C_i`.  This class is a base class for solvers of
    the latter subproblem

    ..  math::

        \argmin_{\mb{x}} \; f(\mb{x}) + \sum_i \frac{\rho_i}{2}
        \norm{\mb{z}^{(k)}_i - \mb{u}^{(k)}_i - C_i \mb{x}}_2^2 \;.

    Attributes:
        admm (:class:`.ADMM`): ADMM solver object to which the
            solver is attached.
    """

    def internal_init(self, admm: "ADMM"):
        """Second stage initializer to be called by :meth:`.ADMM.__init__`.

        Args:
            admm: Reference to :class:`.ADMM` object to which the
               :class:`.SubproblemSolver` object is to be attached.
        """
        self.admm = admm


class GenericSubproblemSolver(SubproblemSolver):
    """Solver for generic problem without special structure.

    Attributes:
        admm (:class:`.ADMM`): ADMM solver object to which the solver is
           attached.
        minimize_kwargs (dict): Dictionary of arguments for
           :func:`scico.solver.minimize`.
    """

    def __init__(self, minimize_kwargs: dict = {"options": {"maxiter": 100}}):
        """Initialize a :class:`GenericSubproblemSolver` object.

        Args:
            minimize_kwargs: Dictionary of arguments for
                :func:`scico.solver.minimize`.
        """
        self.minimize_kwargs = minimize_kwargs

    def solve(self, x0: Union[JaxArray, BlockArray]) -> Union[JaxArray, BlockArray]:
        """Solve the ADMM step.

        Args:
           x0: Initial value.

        Returns:
            Computed solution.
        """

        x0 = ensure_on_device(x0)

        @jax.jit
        def obj(x):
            out = 0.0
            for rhoi, Ci, zi, ui in zip(
                self.admm.rho_list, self.admm.C_list, self.admm.z_list, self.admm.u_list
            ):
                out = out + 0.5 * rhoi * norm(zi - ui - Ci(x)) ** 2
            if self.admm.f is not None:
                out = out + self.admm.f(x)
            return out

        res = minimize(obj, x0, **self.minimize_kwargs)

        return res.x


class LinearSubproblemSolver(SubproblemSolver):
    r"""Solver for quadratic functionals.

    Solver for the case in which :code:`f` is a quadratic function of
    :math:`\mb{x}`. It is a specialization of :class:`.SubproblemSolver`
    for the case where :code:`f` is an :math:`\ell_2` or weighted
    :math:`\ell_2` norm, and :code:`f.A` is a linear operator, so that
    the subproblem involves solving a linear equation. This requires that
    ``f.functional`` be an instance of either :class:`.SquaredL2Loss`
    or :class:`.WeightedSquaredL2Loss` and for the forward operator
    :code:`f.A` to be an instance of :class:`.LinearOperator`.

    In the case :class:`.WeightedSquaredL2Loss`, the
    :math:`\mb{x}`-update step is

    ..  math::

        \mb{x}^{(k+1)} = \argmin_{\mb{x}} \; \frac{1}{2}
        \norm{\mb{y} - A x}_W^2 + \sum_i \frac{\rho_i}{2}
        \norm{\mb{z}^{(k)}_i - \mb{u}^{(k)}_i - C_i \mb{x}}_2^2 \;,

    where :math:`W` is the weighting :class:`.Diagonal` from the
    :class:`.WeightedSquaredL2Loss` instance. This update step
    reduces to the solution of the linear system

    ..  math::

        \left(A^H W A + \sum_{i=1}^N \rho_i C_i^H C_i \right)
        \mb{x}^{(k+1)} = \;
        A^H W \mb{y} + \sum_{i=1}^N \rho_i C_i^H ( \mb{z}^{(k)}_i -
        \mb{u}^{(k)}_i) \;.

    In the case of :class:`.SquaredL2Loss`, :math:`W` is set to
    the :class:`Identity` operator.

    Attributes:
        admm (:class:`.ADMM`): ADMM solver object to which the solver is
            attached.
        cg_kwargs (dict): Dictionary of arguments for CG solver.
        cg (func): CG solver function (:func:`scico.solver.cg` or
            :func:`jax.scipy.sparse.linalg.cg`) lhs (type): Function
            implementing the linear operator needed for the
            :math:`\mb{x}` update step.
    """

    def __init__(self, cg_kwargs: dict = {"maxiter": 100}, cg_function: str = "scico"):
        """Initialize a :class:`LinearSubproblemSolver` object.

        Args:
            cg_kwargs: Dictionary of arguments for CG solver. See
                :func:`scico.solver.cg` or
                :func:`jax.scipy.sparse.linalg.cg`, documentation,
                including how to specify a preconditioner.
            cg_function: String indicating which CG implementation to
                use. One of "jax" or "scico"; default "scico".  If
                "scico", uses :func:`scico.solver.cg`. If "jax", uses
                :func:`jax.scipy.sparse.linalg.cg`.  The "jax" option is
                slower on small-scale problems or problems involving
                external functions, but can be differentiated through.
                The "scico" option is faster on small-scale problems, but
                slower on large-scale problems where the forward
                operator is written entirely in jax.
        """
        self.cg_kwargs = cg_kwargs
        if cg_function == "scico":
            self.cg = scico_cg
        elif cg_function == "jax":
            self.cg = jax_cg
        else:
            raise ValueError(
                f"Parameter cg_function must be one of 'jax', 'scico'; got {cg_function}"
            )

    def internal_init(self, admm):
        if admm.f is not None:
            if not isinstance(admm.f.A, LinearOperator):
                raise ValueError(
                    f"LinearSubproblemSolver requires f.A to be a scico.linop.LinearOperator; "
                    f"got {type(admm.f.A)}"
                )
            if not isinstance(admm.f, WeightedSquaredL2Loss):  # SquaredL2Loss is subclass
                raise ValueError(
                    f"LinearSubproblemSolver requires f to be a scico.loss.WeightedSquaredL2Loss"
                    f"or scico.loss.SquaredL2Loss; got {type(admm.f)}"
                )

        super().internal_init(admm)

        # Set lhs_op =  \sum_i rho_i * Ci.H @ CircularConvolve
        # Use reduce as the initialization of this sum is messy otherwise
        lhs_op = reduce(
            lambda a, b: a + b, [rhoi * Ci.gram_op for rhoi, Ci in zip(admm.rho_list, admm.C_list)]
        )
        if admm.f is not None:
            # hessian = A.T @ W @ A; W may be identity
            lhs_op = lhs_op + admm.f.hessian

        lhs_op.jit()
        self.lhs_op = lhs_op

    def compute_rhs(self) -> Union[JaxArray, BlockArray]:
        r"""Compute the right hand side of the linear equation to be solved.

        Compute

        .. math::

            A^H W \mb{y} + \sum_{i=1}^N \rho_i C_i^H ( \mb{z}^{(k)}_i -
            \mb{u}^{(k)}_i) \;.

        Returns:
            Computed solution.
        """

        C0 = self.admm.C_list[0]
        rhs = snp.zeros(C0.input_shape, C0.input_dtype)

        if self.admm.f is not None:
            ATWy = self.admm.f.A.adj(self.admm.f.W.diagonal * self.admm.f.y)
            rhs += 2.0 * self.admm.f.scale * ATWy

        for rhoi, Ci, zi, ui in zip(
            self.admm.rho_list, self.admm.C_list, self.admm.z_list, self.admm.u_list
        ):
            rhs = rhs + rhoi * Ci.adj(zi - ui)
        return rhs

    def solve(self, x0: Union[JaxArray, BlockArray]) -> Union[JaxArray, BlockArray]:
        """Solve the ADMM step.

        Args:
            x0: Initial value.

        Returns:
            Computed solution.
        """
        x0 = ensure_on_device(x0)
        rhs = self.compute_rhs()
        x, self.info = self.cg(self.lhs_op, rhs, x0, **self.cg_kwargs)
        return x


class CircularConvolveSolver(LinearSubproblemSolver):
    r"""Solver for linear operators diagonalized in the DFT domain.

    Specialization of :class:`.LinearSubproblemSolver` for the case
    where :code:`f` is an instance of :class:`.SquaredL2Loss`, the
    forward operator :code:`f.A` is either an instance of
    :class:`.Identity` or :class:`.CircularConvolve`, and the
    :code:`C_i` are all instances of :class:`.Identity` or
    :class:`.CircularConvolve`. None of the instances of
    :class:`.CircularConvolve` may sum over any of their axes.

    Attributes:
        admm (:class:`.ADMM`): ADMM solver object to which the solver is
            attached.
        lhs_f (array): Left hand side, in the DFT domain, of the linear
            equation to be solved.
    """

    def __init__(self):
        """Initialize a :class:`CircularConvolveSolver` object."""

    def internal_init(self, admm):
        if admm.f is not None:
            if not isinstance(admm.f, SquaredL2Loss):
                raise ValueError(
                    "CircularConvolveSolver requires f to be a scico.loss.SquaredL2Loss; "
                    f"got {type(admm.f)}"
                )
            if not (isinstance(admm.f.A, CircularConvolve) or isinstance(admm.f.A, Identity)):
                raise ValueError(
                    "CircularConvolveSolver requires f.A to be a scico.linop.CircularConvolve "
                    f"or scico.linop.Identity; got {type(admm.f.A)}"
                )

        super().internal_init(admm)

        self.real_result = is_real_dtype(admm.C_list[0].input_dtype)

        lhs_op_list = [
            rho * CircularConvolve.from_operator(C.gram_op)
            for rho, C in zip(admm.rho_list, admm.C_list)
        ]
        A_lhs = reduce(lambda a, b: a + b, lhs_op_list)
        if self.admm.f is not None:
            A_lhs += 2.0 * admm.f.scale * CircularConvolve.from_operator(admm.f.A.gram_op)

        self.A_lhs = A_lhs

    def solve(self, x0: Union[JaxArray, BlockArray]) -> Union[JaxArray, BlockArray]:
        """Solve the ADMM step.

        Args:
            x0: Initial value.

        Returns:
            Computed solution.
        """
        x0 = ensure_on_device(x0)
        rhs = self.compute_rhs()
        rhs_dft = snp.fft.fftn(rhs, axes=self.A_lhs.x_fft_axes)
        x_dft = rhs_dft / self.A_lhs.h_dft
        x = snp.fft.ifftn(x_dft, axes=self.A_lhs.x_fft_axes)
        if self.real_result:
            x = x.real

        return x


class ADMM:
    r"""Basic Alternating Direction Method of Multipliers (ADMM) algorithm.

    |

    Solve an optimization problem of the form

    .. math::
        \argmin_{\mb{x}} \; f(\mb{x}) + \sum_{i=1}^N g_i(C_i \mb{x}) \;,

    where :math:`f` and the :math:`g_i` are instances of
    :class:`.Functional`, and the :math:`C_i` are
    :class:`.LinearOperator`.

    The optimization problem is solved by introducing the splitting
    :math:`\mb{z}_i = C_i \mb{x}` and solving

    .. math::
        \argmin_{\mb{x}, \mb{z}_i} \; f(\mb{x}) + \sum_{i=1}^N
        g_i(\mb{z}_i) \; \text{such that}\; C_i \mb{x} = \mb{z}_i \;,

<<<<<<< HEAD
    via an ADMM algorithm :cite:`glowinski-1975-approximation`
    :cite:`gabay-1976-dual` :cite:`boyd-2010-distributed` consisting of
    the iterations
=======
    via an ADMM algorithm :cite:`glowinski-1975-approximation` :cite:`gabay-1976-dual`
    :cite:`boyd-2010-distributed`. consisting of the iterations (see :meth:`step`)
>>>>>>> 5293ac21

    .. math::
       \begin{aligned}
       \mb{x}^{(k+1)} &= \argmin_{\mb{x}} \; f(\mb{x}) + \sum_i
       \frac{\rho_i}{2} \norm{\mb{z}^{(k)}_i - \mb{u}^{(k)}_i - C_i
       \mb{x}}_2^2 \\
       \mb{z}_i^{(k+1)} &= \argmin_{\mb{z}_i} \; g_i(\mb{z}_i) +
       \frac{\rho_i}{2}
       \norm{\mb{z}_i - \mb{u}^{(k)}_i - C_i \mb{x}^{(k+1)}}_2^2  \\
       \mb{u}_i^{(k+1)} &=  \mb{u}_i^{(k)} + C_i \mb{x}^{(k+1)} -
       \mb{z}^{(k+1)}_i  \; .
       \end{aligned}

<<<<<<< HEAD
    For documentation on minimization with respect to :math:`\mb{x}`, see
    :meth:`x_step`.

    For documentation on minimization with respect to :math:`\mb{z}_i`
    and :math:`\mb{u}_i`, see :meth:`z_and_u_step`.

=======
>>>>>>> 5293ac21

    Attributes:
        f (:class:`.Functional`): Functional :math:`f` (usually a
            :class:`.Loss`)
        g_list (list of :class:`.Functional`): List of :math:`g_i`
            functionals. Must be same length as :code:`C_list` and
            :code:`rho_list`.
        C_list (list of :class:`.LinearOperator`): List of :math:`C_i`
            operators.
        itnum (int): Iteration counter.
        maxiter (int): Number of ADMM outer-loop iterations.
        timer (:class:`.Timer`): Iteration timer.
<<<<<<< HEAD
        rho_list (list of scalars): List of :math:`\rho_i` penalty
            parameters. Must be same length as :code:`C_list` and
            :code:`g_list`.
=======
        rho_list (list of scalars): List of :math:`\rho_i` penalty parameters.
            Must be same length as :code:`C_list` and :code:`g_list`.
        alpha (float): Relaxation parameter.
>>>>>>> 5293ac21
        u_list (list of array-like): List of scaled Lagrange multipliers
            :math:`\mb{u}_i` at current iteration.
        x (array-like): Solution.
        subproblem_solver (:class:`.SubproblemSolver`): Solver for
            :math:`\mb{x}`-update step.
        z_list (list of array-like): List of auxiliary variables
            :math:`\mb{z}_i` at current iteration.
        z_list_old (list of array-like): List of auxiliary variables
            :math:`\mb{z}_i` at previous iteration.
    """

    def __init__(
        self,
        f: Functional,
        g_list: List[Functional],
        C_list: List[LinearOperator],
        rho_list: List[float],
        alpha: float = 1.0,
        x0: Optional[Union[JaxArray, BlockArray]] = None,
        maxiter: int = 100,
        subproblem_solver: Optional[SubproblemSolver] = None,
        verbose: bool = False,
        itstat: Optional[Tuple[dict, Callable]] = None,
    ):
        r"""Initialize an :class:`ADMM` object.

        Args:
<<<<<<< HEAD
            f: Functional :math:`f` (usually a loss function).
            g_list: List of :math:`g_i` functionals. Must be same length
                 as :code:`C_list` and :code:`rho_list`.
            C_list: List of :math:`C_i` operators.
            rho_list: List of :math:`\rho_i` penalty parameters.
                Must be same length as :code:`C_list` and :code:`g_list`
            x0: Initial value for :math:`\mb{x}`. If None, defaults to
=======
            f : Functional :math:`f` (usually a loss function)
            g_list : List of :math:`g_i` functionals. Must be same length
                 as :code:`C_list` and :code:`rho_list`
            C_list : List of :math:`C_i` operators
            rho_list : List of :math:`\rho_i` penalty parameters.
                Must be same length as :code:`C_list` and :code:`g_list`.
            alpha: Relaxation parameter. No relaxation for default 1.0.
            x0 : Starting point for :math:`\mb{x}`.  If None, defaults to
>>>>>>> 5293ac21
                an array of zeros.
            maxiter: Number of ADMM outer-loop iterations. Default: 100.
            subproblem_solver: Solver for :math:`\mb{x}`-update step.
                Defaults to ``None``, which implies use of an instance of
                :class:`GenericSubproblemSolver`.
            verbose: Flag indicating whether iteration statistics should
                be displayed.
            itstat: A tuple (`fieldspec`, `insertfunc`), where `fieldspec`
                is a dict suitable for passing to the `fields` argument
                of the :class:`.diagnostics.IterationStats` initializer,
                and `insertfunc` is a function with two parameters, an
                integer and an ADMM object, responsible for constructing
                a tuple ready for insertion into the
                :class:`.diagnostics.IterationStats` object. If None,
                default values are used for the tuple components.
        """
        N = len(g_list)
        if len(C_list) != N:
            raise Exception(f"len(C_list)={len(C_list)} not equal to len(g_list)={N}")
        if len(rho_list) != N:
            raise Exception(f"len(rho_list)={len(rho_list)} not equal to len(g_list)={N}")

        self.f: Functional = f
        self.g_list: List[Functional] = g_list
        self.C_list: List[LinearOperator] = C_list
        self.rho_list: List[float] = rho_list
        self.alpha: float = alpha
        self.itnum: int = 0
        self.maxiter: int = maxiter
        self.timer: Timer = Timer()
        if subproblem_solver is None:
            subproblem_solver = GenericSubproblemSolver()
        self.subproblem_solver: SubproblemSolver = subproblem_solver
        self.subproblem_solver.internal_init(self)
        self.verbose: bool = verbose
        if itstat:
            itstat_dict = itstat[0]
            itstat_func = itstat[1]
        elif itstat is None:
            if all([_.has_eval for _ in self.g_list]):
                itstat_dict = {
                    "Iter": "%d",
                    "Time": "%8.2e",
                    "Objective": "%8.3e",
                    "Primal Rsdl": "%8.3e",
                    "Dual Rsdl": "%8.3e",
                }

                def itstat_func(obj):
                    return (
                        obj.itnum,
                        obj.timer.elapsed(),
                        obj.objective(),
                        obj.norm_primal_residual(),
                        obj.norm_dual_residual(),
                    )

            else:
                # At least one 'g' can't be evaluated, so drop objective from the default itstat
                itstat_dict = {
                    "Iter": "%d",
                    "Time": "%8.1e",
                    "Primal Rsdl": "%8.3e",
                    "Dual Rsdl": "%8.3e",
                }

                def itstat_func(obj):
                    return (
                        obj.itnum,
                        obj.timer.elapsed(),
                        obj.norm_primal_residual(),
                        obj.norm_dual_residual(),
                    )

        self.itstat_object = IterationStats(itstat_dict, display=verbose)
        self.itstat_insert_func = itstat_func

        if x0 is None:
            input_shape = C_list[0].input_shape
            dtype = C_list[0].input_dtype
            x0 = snp.zeros(input_shape, dtype=dtype)
        self.x = ensure_on_device(x0)
        self.z_list, self.z_list_old = self.z_init(self.x)
        self.u_list = self.u_init(self.x)

    def objective(
        self,
        x: Optional[Union[JaxArray, BlockArray]] = None,
        z_list: Optional[List[Union[JaxArray, BlockArray]]] = None,
    ) -> float:
        r"""Evaluate the objective function.

        Evaluate the objective function

        .. math::
            f(\mb{x}) + \sum_{i=1}^N g_i(\mb{z}_i) \;.

        Args:
            x: Point at which to evaluate objective function. If `None`,
                the objective is  evaluated at the current iterate
                :code:`self.x`.
            z_list: Point at which to evaluate objective function. If
                `None`, the objective is evaluated at the current iterate
                :code:`self.z_list`.

        Returns:
            scalar: Current value of the objective function.
        """
        if (x is None) != (z_list is None):
            raise ValueError("Both or neither of x and z_list must be supplied")
        if x is None:
            x = self.x
            z_list = self.z_list
        out = 0.0
        if self.f:
            out += self.f(x)
        for g, z in zip(self.g_list, z_list):
            out += g(z)
        return out

    def norm_primal_residual(self, x: Optional[Union[JaxArray, BlockArray]] = None) -> float:
        r"""Compute the :math:`\ell_2` norm of the primal residual.

        Compute the :math:`\ell_2` norm of the primal residual

        .. math::
            \left(\sum_{i=1}^N \norm{C_i \mb{x} -
            \mb{z}_i}_2^2\right)^{1/2} \;.

        Args:
            x: Point at which to evaluate primal residual.
                If `None`, the primal residual is evaluated at the
                current iterate :code:`self.x`.

        Returns:
            Current value of primal residual.
        """
        if x is None:
            x = self.x

        out = 0.0
        for Ci, zi in zip(self.C_list, self.z_list):
            out += norm(Ci(self.x) - zi) ** 2
        return snp.sqrt(out)

    def norm_dual_residual(self) -> float:
        r"""Compute the :math:`\ell_2` norm of the dual residual.

        Compute the :math:`\ell_2` norm of the dual residual

        .. math::
            \left(\sum_{i=1}^N \norm{\mb{z}^{(k)}_i -
            \mb{z}^{(k-1)}_i}_2^2\right)^{1/2} \;.

        Returns:
            Current value of dual residual.

        """
        out = 0.0
        for zi, ziold, Ci in zip(self.z_list, self.z_list_old, self.C_list):
            out += norm(Ci.adj(zi - ziold)) ** 2
        return snp.sqrt(out)

    def z_init(self, x0: Union[JaxArray, BlockArray]):
        r"""Initialize auxiliary variables :math:`\mb{z}_i`.

        Initialized to

        .. math::
            \mb{z}_i = C_i \mb{x}^{(0)} \;.

        :code:`z_list` and :code:`z_list_old` are initialized to the same
        value.

        Args:
            x0: Initial value of :math:`\mb{x}`.
        """
        z_list = [Ci(x0) for Ci in self.C_list]
        z_list_old = z_list.copy()
        return z_list, z_list_old

    def u_init(self, x0: Union[JaxArray, BlockArray]):
        r"""Initialize scaled Lagrange multipliers :math:`\mb{u}_i`.

        Initialized to

        .. math::
            \mb{u}_i = C_i \mb{x}^{(0)} \;.

        Args:
            x0: Initial value of :math:`\mb{x}`.
        """
        u_list = [snp.zeros(Ci.output_shape, dtype=Ci.output_dtype) for Ci in self.C_list]
        return u_list

<<<<<<< HEAD
    def x_step(self, x):
        r"""Update variable :math:`\mb{x}`.

        Update :math:`\mb{x}` by solving the optimization problem

        .. math::
            \mb{x}^{(k+1)} = \argmin_{\mb{x}} \; f(\mb{x}) + \sum_i
            \frac{\rho_i}{2} \norm{\mb{z}^{(k)}_i - \mb{u}^{(k)}_i -
            C_i \mb{x}}_2^2 \;.
        """
        return self.subproblem_solver.solve(x)

    def z_and_u_step(self, u_list, z_list):
        r"""Update variables :math:`\mb{z}_i` and :math:`\mb{u}_i`.
=======
    def step(self):
        r"""Perform a single ADMM iteration.

        The primary variable :math:`\mb{x}` is updated by solving the the
        optimization problem

        .. math::
            \mb{x}^{(k+1)} = \argmin_{\mb{x}} \; f(\mb{x}) + \sum_i
            \frac{\rho_i}{2} \norm{\mb{z}^{(k)}_i - \mb{u}^{(k)}_i -
            C_i \mb{x}}_2^2 \;.
>>>>>>> 5293ac21

        Update auxiliary variables :math:`\mb{z}_i` and scaled Lagrange
        multipliers :math:`\mb{u}_i`. The auxiliary variables are updated
        according to

        .. math::
            \begin{aligned}
            \mb{z}_i^{(k+1)} &= \argmin_{\mb{z}_i} \; g_i(\mb{z}_i) +
            \frac{\rho_i}{2} \norm{\mb{z}_i - \mb{u}^{(k)}_i - C_i
            \mb{x}^{(k+1)}}_2^2  \\
            &= \mathrm{prox}_{g_i}(C_i \mb{x} + \mb{u}_i, 1 / \rho_i) \;,
            \end{aligned}

        and the scaled Lagrange multipliers are updated according to

        .. math::
            \mb{u}_i^{(k+1)} =  \mb{u}_i^{(k)} + C_i \mb{x}^{(k+1)} -
            \mb{z}^{(k+1)}_i \;.
<<<<<<< HEAD

=======
>>>>>>> 5293ac21
        """

        self.x = self.subproblem_solver.solve(self.x)

        self.z_list_old = self.z_list.copy()

        for i, (rhoi, gi, Ci, zi, ui) in enumerate(
            zip(self.rho_list, self.g_list, self.C_list, self.z_list, self.u_list)
        ):
            if self.alpha == 1.0:
                Cix = Ci(self.x)
            else:
                Cix = self.alpha * Ci(self.x) + (1.0 - self.alpha) * zi
            zi = gi.prox(Cix + ui, 1 / rhoi, v0=zi)
            ui = ui + Cix - zi
<<<<<<< HEAD
            z_list[i] = zi
            u_list[i] = ui
        return u_list, z_list, z_list_old

    def step(self):
        """Perform a single ADMM iteration.

        Equivalent to calling :meth:`.x_step` followed by
        :meth:`.z_and_u_step`.
        """
        self.x = self.x_step(self.x)
        self.u_list, self.z_list, self.z_list_old = self.z_and_u_step(self.u_list, self.z_list)
=======
            self.z_list[i] = zi
            self.u_list[i] = ui
>>>>>>> 5293ac21

    def solve(
        self,
        callback: Optional[Callable[[ADMM], None]] = None,
    ) -> Union[JaxArray, BlockArray]:
        """Run the ADMM algorithm.

        Run the ADMM algorithm for a total of ``self.maxiter`` iterations.

        Args:
            callback: An optional callback function, taking an a single
               argument of type :class:`ADMM`, that is called at the end
               of every iteration.

        Returns:
            Computed solution.
        """
        self.timer.start()
        for self.itnum in range(self.itnum, self.itnum + self.maxiter):
            self.step()
            self.itstat_object.insert(self.itstat_insert_func(self))
            if callback:
                self.timer.stop()
                callback(self)
                self.timer.start()
        self.timer.stop()
        self.itnum += 1
        return self.x<|MERGE_RESOLUTION|>--- conflicted
+++ resolved
@@ -344,14 +344,9 @@
         \argmin_{\mb{x}, \mb{z}_i} \; f(\mb{x}) + \sum_{i=1}^N
         g_i(\mb{z}_i) \; \text{such that}\; C_i \mb{x} = \mb{z}_i \;,
 
-<<<<<<< HEAD
     via an ADMM algorithm :cite:`glowinski-1975-approximation`
     :cite:`gabay-1976-dual` :cite:`boyd-2010-distributed` consisting of
-    the iterations
-=======
-    via an ADMM algorithm :cite:`glowinski-1975-approximation` :cite:`gabay-1976-dual`
-    :cite:`boyd-2010-distributed`. consisting of the iterations (see :meth:`step`)
->>>>>>> 5293ac21
+    the iterations (see :meth:`step`)
 
     .. math::
        \begin{aligned}
@@ -364,16 +359,7 @@
        \mb{u}_i^{(k+1)} &=  \mb{u}_i^{(k)} + C_i \mb{x}^{(k+1)} -
        \mb{z}^{(k+1)}_i  \; .
        \end{aligned}
-
-<<<<<<< HEAD
-    For documentation on minimization with respect to :math:`\mb{x}`, see
-    :meth:`x_step`.
-
-    For documentation on minimization with respect to :math:`\mb{z}_i`
-    and :math:`\mb{u}_i`, see :meth:`z_and_u_step`.
-
-=======
->>>>>>> 5293ac21
+       
 
     Attributes:
         f (:class:`.Functional`): Functional :math:`f` (usually a
@@ -386,15 +372,10 @@
         itnum (int): Iteration counter.
         maxiter (int): Number of ADMM outer-loop iterations.
         timer (:class:`.Timer`): Iteration timer.
-<<<<<<< HEAD
         rho_list (list of scalars): List of :math:`\rho_i` penalty
             parameters. Must be same length as :code:`C_list` and
             :code:`g_list`.
-=======
-        rho_list (list of scalars): List of :math:`\rho_i` penalty parameters.
-            Must be same length as :code:`C_list` and :code:`g_list`.
         alpha (float): Relaxation parameter.
->>>>>>> 5293ac21
         u_list (list of array-like): List of scaled Lagrange multipliers
             :math:`\mb{u}_i` at current iteration.
         x (array-like): Solution.
@@ -422,24 +403,14 @@
         r"""Initialize an :class:`ADMM` object.
 
         Args:
-<<<<<<< HEAD
             f: Functional :math:`f` (usually a loss function).
             g_list: List of :math:`g_i` functionals. Must be same length
                  as :code:`C_list` and :code:`rho_list`.
             C_list: List of :math:`C_i` operators.
             rho_list: List of :math:`\rho_i` penalty parameters.
-                Must be same length as :code:`C_list` and :code:`g_list`
-            x0: Initial value for :math:`\mb{x}`. If None, defaults to
-=======
-            f : Functional :math:`f` (usually a loss function)
-            g_list : List of :math:`g_i` functionals. Must be same length
-                 as :code:`C_list` and :code:`rho_list`
-            C_list : List of :math:`C_i` operators
-            rho_list : List of :math:`\rho_i` penalty parameters.
                 Must be same length as :code:`C_list` and :code:`g_list`.
             alpha: Relaxation parameter. No relaxation for default 1.0.
-            x0 : Starting point for :math:`\mb{x}`.  If None, defaults to
->>>>>>> 5293ac21
+            x0: Initial value for :math:`\mb{x}`. If None, defaults to
                 an array of zeros.
             maxiter: Number of ADMM outer-loop iterations. Default: 100.
             subproblem_solver: Solver for :math:`\mb{x}`-update step.
@@ -634,34 +605,17 @@
         """
         u_list = [snp.zeros(Ci.output_shape, dtype=Ci.output_dtype) for Ci in self.C_list]
         return u_list
-
-<<<<<<< HEAD
-    def x_step(self, x):
-        r"""Update variable :math:`\mb{x}`.
-
-        Update :math:`\mb{x}` by solving the optimization problem
+    
+    def step(self):
+        r"""Perform a single ADMM iteration.
+
+        The primary variable :math:`\mb{x}` is updated by solving the the
+        optimization problem
 
         .. math::
             \mb{x}^{(k+1)} = \argmin_{\mb{x}} \; f(\mb{x}) + \sum_i
             \frac{\rho_i}{2} \norm{\mb{z}^{(k)}_i - \mb{u}^{(k)}_i -
             C_i \mb{x}}_2^2 \;.
-        """
-        return self.subproblem_solver.solve(x)
-
-    def z_and_u_step(self, u_list, z_list):
-        r"""Update variables :math:`\mb{z}_i` and :math:`\mb{u}_i`.
-=======
-    def step(self):
-        r"""Perform a single ADMM iteration.
-
-        The primary variable :math:`\mb{x}` is updated by solving the the
-        optimization problem
-
-        .. math::
-            \mb{x}^{(k+1)} = \argmin_{\mb{x}} \; f(\mb{x}) + \sum_i
-            \frac{\rho_i}{2} \norm{\mb{z}^{(k)}_i - \mb{u}^{(k)}_i -
-            C_i \mb{x}}_2^2 \;.
->>>>>>> 5293ac21
 
         Update auxiliary variables :math:`\mb{z}_i` and scaled Lagrange
         multipliers :math:`\mb{u}_i`. The auxiliary variables are updated
@@ -680,10 +634,6 @@
         .. math::
             \mb{u}_i^{(k+1)} =  \mb{u}_i^{(k)} + C_i \mb{x}^{(k+1)} -
             \mb{z}^{(k+1)}_i \;.
-<<<<<<< HEAD
-
-=======
->>>>>>> 5293ac21
         """
 
         self.x = self.subproblem_solver.solve(self.x)
@@ -699,23 +649,8 @@
                 Cix = self.alpha * Ci(self.x) + (1.0 - self.alpha) * zi
             zi = gi.prox(Cix + ui, 1 / rhoi, v0=zi)
             ui = ui + Cix - zi
-<<<<<<< HEAD
-            z_list[i] = zi
-            u_list[i] = ui
-        return u_list, z_list, z_list_old
-
-    def step(self):
-        """Perform a single ADMM iteration.
-
-        Equivalent to calling :meth:`.x_step` followed by
-        :meth:`.z_and_u_step`.
-        """
-        self.x = self.x_step(self.x)
-        self.u_list, self.z_list, self.z_list_old = self.z_and_u_step(self.u_list, self.z_list)
-=======
             self.z_list[i] = zi
             self.u_list[i] = ui
->>>>>>> 5293ac21
 
     def solve(
         self,
