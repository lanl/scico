--- conflicted
+++ resolved
@@ -30,13 +30,8 @@
 )
 from scico.loss import SquaredL2Loss
 from scico.numpy import Array, BlockArray
-<<<<<<< HEAD
 from scico.numpy.util import is_real_dtype
-from scico.solver import ATADSolver, ConvATADSolver
-=======
-from scico.numpy.util import ensure_on_device, is_real_dtype
 from scico.solver import ConvATADSolver, MatrixATADSolver
->>>>>>> 3973e1b4
 from scico.solver import cg as scico_cg
 from scico.solver import minimize
 
@@ -777,9 +772,7 @@
         C0 = self.admm.C_list[0]
         rhs = snp.zeros(C0.input_shape, C0.input_dtype)
         omega = self.admm.g_list[0].scale
-        omega_list = [
-            2.0 * omega,
-        ] + [
+        omega_list = [2.0 * omega,] + [
             1.0,
         ] * (len(self.admm.C_list) - 1)
         for omegai, rhoi, Ci, zi, ui in zip(
