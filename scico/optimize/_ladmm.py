# -*- coding: utf-8 -*-
# Copyright (C) 2021 by SCICO Developers
# All rights reserved. BSD 3-clause License.
# This file is part of the SCICO package. Details of the copyright and
# user license can be found in the 'LICENSE' file distributed with the
# package.

"""Linearized ADMM solver."""

# Needed to annotate a class method that returns the encapsulating class;
# see https://www.python.org/dev/peps/pep-0563/
from __future__ import annotations

from typing import Callable, List, Optional, Union

import scico.numpy as snp
from scico.blockarray import BlockArray
from scico.diagnostics import IterationStats
from scico.functional import Functional
from scico.linop import LinearOperator
from scico.numpy.linalg import norm
from scico.typing import JaxArray
from scico.util import Timer, ensure_on_device

__author__ = """\n""".join(
    ["Luke Pfister <luke.pfister@gmail.com>", "Brendt Wohlberg <brendt@ieee.org>"]
)


class LinearizedADMM:
    r"""Linearized alternating direction method of multipliers algorithm.

    |

    Solve an optimization problem of the form

    .. math::
        \argmin_{\mb{x}} \; f(\mb{x}) + g(C \mb{x}) \;,

    where :math:`f` and :math:`g` are instances of :class:`.Functional`,
    (in most cases :math:`f` will, more specifically be an an instance
    of :class:`.Loss`), and :math:`C` is an instance of
    :class:`.LinearOperator`.

    The optimization problem is solved by introducing the splitting
    :math:`\mb{z} = C \mb{x}` and solving

    .. math::
        \argmin_{\mb{x}, \mb{z}} \; f(\mb{x}) + g(\mb{z}) \;
       \text{such that}\; C \mb{x} = \mb{z} \;,

    via a linearized ADMM algorithm :cite:`yang-2012-linearized`
    :cite:`parikh-2014-proximal` (Sec. 4.4.2) consisting of the
    iterations (see :meth:`step`)

    .. math::
       \begin{aligned}
       \mb{x}^{(k+1)} &= \mathrm{prox}_{\mu f} \left( \mb{x}^{(k)} -
       (\mu / \nu) C^T \left(C \mb{x}^{(k)} - \mb{z}^{(k)} + \mb{u}^{(k)}
       \right) \right) \\
       \mb{z}^{(k+1)} &= \mathrm{prox}_{\nu g} \left(C \mb{x}^{(k+1)} +
       \mb{u}^{(k)} \right) \\
       \mb{u}^{(k+1)} &=  \mb{u}^{(k)} + C \mb{x}^{(k+1)} -
       \mb{z}^{(k+1)}  \;.
       \end{aligned}

    Parameters :math:`\mu` and :math:`\nu` are required to satisfy

    .. math::
       0 < \mu < \nu \| C \|_2^{-2} \;.


    Attributes:
        f (:class:`.Functional`): Functional :math:`f` (usually a
           :class:`.Loss`).
        g (:class:`.Functional`): Functional :math:`g`.
        C (:class:`.LinearOperator`): :math:`C` operator.
        itnum (int): Iteration counter.
        maxiter (int): Number of ADMM outer-loop iterations.
        timer (:class:`.Timer`): Iteration timer.
        mu (scalar): First algorithm parameter.
        nu (scalar): Second algorithm parameter.
        u (array-like): Scaled Lagrange multipliers :math:`\mb{u}` at
           current iteration.
        x (array-like): Solution variable.
        z (array-like): Auxiliary variables :math:`\mb{z}` at current
          iteration.
        z_old (array-like): Auxiliary variables :math:`\mb{z}` at
          previous iteration.
    """

    def __init__(
        self,
        f: Functional,
        g: Functional,
        C: LinearOperator,
        mu: float,
        nu: float,
        x0: Optional[Union[JaxArray, BlockArray]] = None,
        maxiter: int = 100,
        itstat_options: Optional[dict] = None,
    ):
        r"""Initialize a :class:`LinearizedADMM` object.

        Args:
            f: Functional :math:`f` (usually a loss function).
            g: Functional :math:`g`.
            C: Operator :math:`C`.
            mu: First algorithm parameter.
            nu: Second algorithm parameter.
            x0: Starting point for :math:`\mb{x}`. If None, defaults to
                an array of zeros.
            maxiter: Number of ADMM outer-loop iterations. Default: 100.
            itstat_options: A dict of named parameters to be passed to
                the :class:`.diagnostics.IterationStats` initializer. The
                dict may also include an additional key "itstat_func"
                with the corresponding value being a function with two
                parameters, an integer and an ADMM object, responsible
                for constructing a tuple ready for insertion into the
                :class:`.diagnostics.IterationStats` object. If ``None``,
                default values are used for the dict entries, otherwise
                the default dict is updated with the dict specified by
                this parameter.
        """
        self.f: Functional = f
        self.g: Functional = g
        self.C: LinearOperator = C
        self.mu: float = mu
        self.nu: float = nu
        self.itnum: int = 0
        self.maxiter: int = maxiter
        self.timer: Timer = Timer()

        # iteration number and time fields
        itstat_fields = {
            "Iter": "%d",
            "Time": "%8.2e",
        }
        itstat_attrib = ["itnum", "timer.elapsed()"]
        # objective function can be evaluated if all 'g' functions can be evaluated
        if g.has_eval:
            itstat_fields.update({"Objective": "%9.3e"})
            itstat_attrib.append("objective()")
        # primal and dual residual fields
<<<<<<< HEAD
        itstat_fields.update({"Prim Rsdl": "%9.3e", "Dual Rsdl": "%9.3e"})
=======
        itstat_fields.update({"Prml Rsdl": "%9.3e", "Dual Rsdl": "%9.3e"})
>>>>>>> 3dfa33dd
        itstat_attrib.extend(["norm_primal_residual()", "norm_dual_residual()"])

        # dynamically create itstat_func; see https://stackoverflow.com/questions/24733831
        itstat_return = "return(" + ", ".join(["obj." + attr for attr in itstat_attrib]) + ")"
        scope = {}
        exec("def itstat_func(obj): " + itstat_return, scope)

        # determine itstat options and initialize IterationStats object
        default_itstat_options = {
            "fields": itstat_fields,
            "itstat_func": scope["itstat_func"],
            "display": False,
        }
        if itstat_options:
            default_itstat_options.update(itstat_options)
        self.itstat_insert_func = default_itstat_options.pop("itstat_func", None)
        self.itstat_object = IterationStats(**default_itstat_options)

        if x0 is None:
            input_shape = C.input_shape
            dtype = C.input_dtype
            x0 = snp.zeros(input_shape, dtype=dtype)
        self.x = ensure_on_device(x0)
        self.z, self.z_old = self.z_init(self.x)
        self.u = self.u_init(self.x)

    def objective(
        self,
        x: Optional[Union[JaxArray, BlockArray]] = None,
        z: Optional[List[Union[JaxArray, BlockArray]]] = None,
    ) -> float:
        r"""Evaluate the objective function.


        Evaluate the objective function

        .. math::
            f(\mb{x}) + g(\mb{z}) \;.


        Args:
            x: Point at which to evaluate objective function. If `None`,
               the objective is evaluated at the current iterate
               :code:`self.x`.
            z: Point at which to evaluate objective function. If `None`,
               the objective is evaluated at the current iterate
               :code:`self.z`.

        Returns:
            scalar: Current value of the objective function.
        """
        if (x is None) != (z is None):
            raise ValueError("Both or neither of x and z must be supplied")
        if x is None:
            x = self.x
            z = self.z
        out = 0.0
        if self.f:
            out += self.f(x)
        out += self.g(z)
        return out

    def norm_primal_residual(self, x: Optional[Union[JaxArray, BlockArray]] = None) -> float:
        r"""Compute the :math:`\ell_2` norm of the primal residual.


        Compute the :math:`\ell_2` norm of the primal residual

        .. math::
            \norm{C \mb{x} - \mb{z}}_2 \;.

        Args:
            x: Point at which to evaluate primal residual. If `None`, the
               primal residual is evaluated at the currentiterate
               :code:`self.x`.

        Returns:
            Current value of primal residual.
        """
        if x is None:
            x = self.x

        return norm(self.C(self.x) - self.z)

    def norm_dual_residual(self) -> float:
        r"""Compute the :math:`\ell_2` norm of the dual residual.

        Compute the :math:`\ell_2` norm of the dual residual

        .. math::
            \norm{\mb{z}^{(k)} - \mb{z}^{(k-1)}}_2 \;.

        Returns:
            Current value of dual residual.
        """
        return norm(self.C.adj(self.z - self.z_old))

    def z_init(self, x0: Union[JaxArray, BlockArray]):
        r"""Initialize auxiliary variable :math:`\mb{z}`.

        Initialized to

        .. math::
            \mb{z} = C \mb{x}^{(0)} \;.

        :code:`z` and :code:`z_old` are initialized to the same value.

        Args:
            x0: Starting point for :math:`\mb{x}`.
        """
        z = self.C(x0)
        z_old = z.copy()
        return z, z_old

    def u_init(self, x0: Union[JaxArray, BlockArray]):
        r"""Initialize scaled Lagrange multiplier :math:`\mb{u}`.

        Initialized to

        .. math::
            \mb{u} = C \mb{x}^{(0)} \;.


        Args:
            x0: Starting point for :math:`\mb{x}`.
        """
        u = snp.zeros(self.C.output_shape, dtype=self.C.output_dtype)
        return u

    def step(self):
        r"""Perform a single linearized ADMM iteration.

        The primary variable :math:`\mb{x}` is updated by computing

        .. math::
            \mb{x}^{(k+1)} = \mathrm{prox}_{\mu f} \left( \mb{x}^{(k)} -
            (\mu / \nu) A^T \left(A \mb{x}^{(k)} - \mb{z}^{(k)} +
            \mb{u}^{(k)} \right) \right) \;.

        The auxiliary variable is updated according to

        .. math::
            \mb{z}^{(k+1)} = \mathrm{prox}_{\nu g} \left(A \mb{x}^{(k+1)}
            + \mb{u}^{(k)} \right) \;,

        and the scaled Lagrange multiplier is updated according to

        .. math::
            \mb{u}^{(k+1)} =  \mb{u}^{(k)} + C \mb{x}^{(k+1)} -
            \mb{z}^{(k+1)} \;.
        """
        proxarg = self.x - (self.mu / self.nu) * self.C.conj().T(self.C(self.x) - self.z + self.u)
        self.x = self.f.prox(proxarg, self.mu, v0=self.x)

        self.z_old = self.z.copy()
        Cx = self.C(self.x)
        self.z = self.g.prox(Cx + self.u, self.nu, v0=self.z)
        self.u = self.u + Cx - self.z

    def solve(
        self,
        callback: Optional[Callable[[LinearizedADMM], None]] = None,
    ) -> Union[JaxArray, BlockArray]:
        r"""Initialize and run the LinearizedADMM algorithm.

        Initialize and run the LinearizedADMM algorithm for a total of
        ``self.maxiter`` iterations.

        Args:
            callback: An optional callback function, taking an a single
              argument of type :class:`LinearizedADMM`, that is called
              at the end of every iteration.

        Returns:
            Computed solution.
        """
        self.timer.start()
        for self.itnum in range(self.itnum, self.itnum + self.maxiter):
            self.step()
            self.itstat_object.insert(self.itstat_insert_func(self))
            if callback:
                self.timer.stop()
                callback(self)
                self.timer.start()
        self.timer.stop()
        self.itnum += 1
        self.itstat_object.end()
        return self.x<|MERGE_RESOLUTION|>--- conflicted
+++ resolved
@@ -142,11 +142,7 @@
             itstat_fields.update({"Objective": "%9.3e"})
             itstat_attrib.append("objective()")
         # primal and dual residual fields
-<<<<<<< HEAD
-        itstat_fields.update({"Prim Rsdl": "%9.3e", "Dual Rsdl": "%9.3e"})
-=======
         itstat_fields.update({"Prml Rsdl": "%9.3e", "Dual Rsdl": "%9.3e"})
->>>>>>> 3dfa33dd
         itstat_attrib.extend(["norm_primal_residual()", "norm_dual_residual()"])
 
         # dynamically create itstat_func; see https://stackoverflow.com/questions/24733831
