--- conflicted
+++ resolved
@@ -16,759 +16,6 @@
     LinearSubproblemSolver,
     CircularConvolveSolver,
 )
-<<<<<<< HEAD
-
-
-class SubproblemSolver:
-    r"""Base class for solvers for the non-separable ADMM step.
-
-    The ADMM solver implemented by :class:`.ADMM` addresses a general
-    problem form for which one of the corresponding ADMM algorithm
-    subproblems is separable into distinct subproblems for each of the
-    :math:`g_i`, and another that is non-separable, involving function
-    :math:`f` and a sum over :math:`\ell_2` norm terms involving all
-    operators :math:`C_i`.  This class is a base class for solvers of
-    the latter subproblem
-
-    ..  math::
-
-        \argmin_{\mb{x}} \; f(\mb{x}) + \sum_i \frac{\rho_i}{2}
-        \norm{\mb{z}^{(k)}_i - \mb{u}^{(k)}_i - C_i \mb{x}}_2^2 \;.
-
-    Attributes:
-        admm (:class:`.ADMM`): ADMM solver object to which the
-            solver is attached.
-    """
-
-    def internal_init(self, admm: "ADMM"):
-        """Second stage initializer to be called by :meth:`.ADMM.__init__`.
-
-        Args:
-            admm: Reference to :class:`.ADMM` object to which the
-               :class:`.SubproblemSolver` object is to be attached.
-        """
-        self.admm = admm
-
-    def rho_changed(self):
-        """Action to be taken when penalty parameter list has changed."""
-
-
-class GenericSubproblemSolver(SubproblemSolver):
-    """Solver for generic problem without special structure.
-
-    Attributes:
-        admm (:class:`.ADMM`): ADMM solver object to which the solver is
-           attached.
-        minimize_kwargs (dict): Dictionary of arguments for
-           :func:`scico.solver.minimize`.
-    """
-
-    def __init__(self, minimize_kwargs: dict = {"options": {"maxiter": 100}}):
-        """Initialize a :class:`GenericSubproblemSolver` object.
-
-        Args:
-            minimize_kwargs: Dictionary of arguments for
-                :func:`scico.solver.minimize`.
-        """
-        self.minimize_kwargs = minimize_kwargs
-        self.info = {}
-
-    def solve(self, x0: Union[JaxArray, BlockArray]) -> Union[JaxArray, BlockArray]:
-        """Solve the ADMM step.
-
-        Args:
-           x0: Initial value.
-
-        Returns:
-            Computed solution.
-        """
-
-        x0 = ensure_on_device(x0)
-
-        @jax.jit
-        def obj(x):
-            out = 0.0
-            for rhoi, Ci, zi, ui in zip(
-                self.admm.rho_list, self.admm.C_list, self.admm.z_list, self.admm.u_list
-            ):
-                out = out + 0.5 * rhoi * norm(zi - ui - Ci(x)) ** 2
-            if self.admm.f is not None:
-                out = out + self.admm.f(x)
-            return out
-
-        res = minimize(obj, x0, **self.minimize_kwargs)
-        for attrib in ("success", "status", "message", "nfev", "njev", "nhev", "nit", "maxcv"):
-            self.info[attrib] = getattr(res, attrib, None)
-
-        return res.x
-
-
-class LinearSubproblemSolver(SubproblemSolver):
-    r"""Solver for quadratic functionals.
-
-    Solver for the case in which :code:`f` is a quadratic function of
-    :math:`\mb{x}`. It is a specialization of :class:`.SubproblemSolver`
-    for the case where :code:`f` is an :math:`\ell_2` or weighted
-    :math:`\ell_2` norm, and :code:`f.A` is a linear operator, so that
-    the subproblem involves solving a linear equation. This requires that
-    ``f.functional`` be an instance of either :class:`.SquaredL2Loss`
-    or :class:`.WeightedSquaredL2Loss` and for the forward operator
-    :code:`f.A` to be an instance of :class:`.LinearOperator`.
-
-    In the case :class:`.WeightedSquaredL2Loss`, the
-    :math:`\mb{x}`-update step is
-
-    ..  math::
-
-        \mb{x}^{(k+1)} = \argmin_{\mb{x}} \; \frac{1}{2}
-        \norm{\mb{y} - A x}_W^2 + \sum_i \frac{\rho_i}{2}
-        \norm{\mb{z}^{(k)}_i - \mb{u}^{(k)}_i - C_i \mb{x}}_2^2 \;,
-
-    where :math:`W` is the weighting :class:`.Diagonal` from the
-    :class:`.WeightedSquaredL2Loss` instance. This update step
-    reduces to the solution of the linear system
-
-    ..  math::
-
-        \left(A^H W A + \sum_{i=1}^N \rho_i C_i^H C_i \right)
-        \mb{x}^{(k+1)} = \;
-        A^H W \mb{y} + \sum_{i=1}^N \rho_i C_i^H ( \mb{z}^{(k)}_i -
-        \mb{u}^{(k)}_i) \;.
-
-    In the case of :class:`.SquaredL2Loss`, :math:`W` is set to
-    the :class:`Identity` operator.
-
-    Attributes:
-        admm (:class:`.ADMM`): ADMM solver object to which the solver is
-            attached.
-        cg_kwargs (dict): Dictionary of arguments for CG solver.
-        cg (func): CG solver function (:func:`scico.solver.cg` or
-            :func:`jax.scipy.sparse.linalg.cg`) lhs (type): Function
-            implementing the linear operator needed for the
-            :math:`\mb{x}` update step.
-    """
-
-    def __init__(self, cg_kwargs: Optional[dict] = None, cg_function: str = "scico"):
-        """Initialize a :class:`LinearSubproblemSolver` object.
-
-        Args:
-            cg_kwargs: Dictionary of arguments for CG solver. See
-                documentation for :func:`scico.solver.cg` or
-                :func:`jax.scipy.sparse.linalg.cg`,
-                including how to specify a preconditioner.
-                Default values are the same as those of
-                :func:`scico.solver.cg`, except for
-                ``"tol": 1e-4`` and ``"maxiter": 100``.
-            cg_function: String indicating which CG implementation to
-                use. One of "jax" or "scico"; default "scico".  If
-                "scico", uses :func:`scico.solver.cg`. If "jax", uses
-                :func:`jax.scipy.sparse.linalg.cg`. The "jax" option is
-                slower on small-scale problems or problems involving
-                external functions, but can be differentiated through.
-                The "scico" option is faster on small-scale problems, but
-                slower on large-scale problems where the forward
-                operator is written entirely in jax.
-        """
-
-        default_cg_kwargs = {"tol": 1e-4, "maxiter": 100}
-        if cg_kwargs:
-            default_cg_kwargs.update(cg_kwargs)
-        self.cg_kwargs = default_cg_kwargs
-        self.cg_function = cg_function
-        if cg_function == "scico":
-            self.cg = scico_cg
-        elif cg_function == "jax":
-            self.cg = jax_cg
-        else:
-            raise ValueError(
-                f"Parameter cg_function must be one of 'jax', 'scico'; got {cg_function}"
-            )
-        self.info = None
-
-    def internal_init(self, admm):
-        if admm.f is not None:
-            if not isinstance(admm.f.A, LinearOperator):
-                raise ValueError(
-                    f"LinearSubproblemSolver requires f.A to be a scico.linop.LinearOperator; "
-                    f"got {type(admm.f.A)}"
-                )
-            if not isinstance(admm.f, WeightedSquaredL2Loss):  # SquaredL2Loss is subclass
-                raise ValueError(
-                    f"LinearSubproblemSolver requires f to be a scico.loss.WeightedSquaredL2Loss"
-                    f"or scico.loss.SquaredL2Loss; got {type(admm.f)}"
-                )
-
-        super().internal_init(admm)
-        self.rho_changed()
-
-    def rho_changed(self):
-        """Action to be taken when penalty parameter list has changed."""
-
-        # Set lhs_op =  \sum_i rho_i * Ci.H @ CircularConvolve
-        # Use reduce as the initialization of this sum is messy otherwise
-        lhs_op = reduce(
-            lambda a, b: a + b,
-            [rhoi * Ci.gram_op for rhoi, Ci in zip(self.admm.rho_list, self.admm.C_list)],
-        )
-        if self.admm.f is not None:
-            # hessian = A.T @ W @ A; W may be identity
-            lhs_op = lhs_op + self.admm.f.hessian
-
-        lhs_op.jit()
-        self.lhs_op = lhs_op
-
-    def compute_rhs(self) -> Union[JaxArray, BlockArray]:
-        r"""Compute the right hand side of the linear equation to be solved.
-
-        Compute
-
-        .. math::
-
-            A^H W \mb{y} + \sum_{i=1}^N \rho_i C_i^H ( \mb{z}^{(k)}_i -
-            \mb{u}^{(k)}_i) \;.
-
-        Returns:
-            Computed solution.
-        """
-
-        C0 = self.admm.C_list[0]
-        rhs = snp.zeros(C0.input_shape, C0.input_dtype)
-
-        if self.admm.f is not None:
-            ATWy = self.admm.f.A.adj(self.admm.f.W.diagonal * self.admm.f.y)
-            rhs += 2.0 * self.admm.f.scale * ATWy
-
-        for rhoi, Ci, zi, ui in zip(
-            self.admm.rho_list, self.admm.C_list, self.admm.z_list, self.admm.u_list
-        ):
-            rhs = rhs + rhoi * Ci.adj(zi - ui)
-        return rhs
-
-    def solve(self, x0: Union[JaxArray, BlockArray]) -> Union[JaxArray, BlockArray]:
-        """Solve the ADMM step.
-
-        Args:
-            x0: Initial value.
-
-        Returns:
-            Computed solution.
-        """
-        x0 = ensure_on_device(x0)
-        rhs = self.compute_rhs()
-        x, self.info = self.cg(self.lhs_op, rhs, x0, **self.cg_kwargs)
-        return x
-
-
-class CircularConvolveSolver(LinearSubproblemSolver):
-    r"""Solver for linear operators diagonalized in the DFT domain.
-
-    Specialization of :class:`.LinearSubproblemSolver` for the case
-    where :code:`f` is an instance of :class:`.SquaredL2Loss`, the
-    forward operator :code:`f.A` is either an instance of
-    :class:`.Identity` or :class:`.CircularConvolve`, and the
-    :code:`C_i` are all instances of :class:`.Identity` or
-    :class:`.CircularConvolve`. None of the instances of
-    :class:`.CircularConvolve` may sum over any of their axes.
-
-    Attributes:
-        admm (:class:`.ADMM`): ADMM solver object to which the solver is
-            attached.
-        lhs_f (array): Left hand side, in the DFT domain, of the linear
-            equation to be solved.
-    """
-
-    def __init__(self):
-        """Initialize a :class:`CircularConvolveSolver` object."""
-
-    def internal_init(self, admm):
-        if admm.f is not None:
-            if not isinstance(admm.f, SquaredL2Loss):
-                raise ValueError(
-                    "CircularConvolveSolver requires f to be a scico.loss.SquaredL2Loss; "
-                    f"got {type(admm.f)}"
-                )
-            if not isinstance(admm.f.A, (CircularConvolve, Identity)):
-                raise ValueError(
-                    "CircularConvolveSolver requires f.A to be a scico.linop.CircularConvolve "
-                    f"or scico.linop.Identity; got {type(admm.f.A)}"
-                )
-
-        super().internal_init(admm)
-
-        self.real_result = is_real_dtype(admm.C_list[0].input_dtype)
-
-        self.rho_changed()
-
-    def rho_changed(self):
-        """Action to be taken when penalty parameter list has changed."""
-
-        lhs_op_list = [
-            rho * CircularConvolve.from_operator(C.gram_op)
-            for rho, C in zip(self.admm.rho_list, self.admm.C_list)
-        ]
-        A_lhs = reduce(lambda a, b: a + b, lhs_op_list)
-        if self.admm.f is not None:
-            A_lhs += 2.0 * self.admm.f.scale * CircularConvolve.from_operator(self.admm.f.A.gram_op)
-
-        self.A_lhs = A_lhs
-
-    def solve(self, x0: Union[JaxArray, BlockArray]) -> Union[JaxArray, BlockArray]:
-        """Solve the ADMM step.
-
-        Args:
-            x0: Initial value.
-
-        Returns:
-            Computed solution.
-        """
-        x0 = ensure_on_device(x0)
-        rhs = self.compute_rhs()
-        rhs_dft = snp.fft.fftn(rhs, axes=self.A_lhs.x_fft_axes)
-        x_dft = rhs_dft / self.A_lhs.h_dft
-        x = snp.fft.ifftn(x_dft, axes=self.A_lhs.x_fft_axes)
-        if self.real_result:
-            x = x.real
-
-        return x
-
-
-class AdaptivePenaltyParameter:
-    """Base class for adaptive penalty parameter methods."""
-
-    def register_solver(self, admm):
-        """Attach the solver object."""
-        self.admm = admm
-
-    def update_rho(self):
-        """Estimate a new penalty parameter value based on current state."""
-
-    def nominal_rho(self):
-        r"""Compute a nominal single rho value for rho list.
-
-        Standard ADMM has a single penalty parameter :math:`\rho`. For
-        the  multi-block problems supported here, we introduce a
-        weighting :math:`\alpha_j` for each block :math:`j`. These
-        weightings are introduced into the standard ADMM formulation by
-        scaling the constraint for each block by :math:`\sqrt{\alpha_j}`.
-        These per-block weighting enter into the ADMM steps in a way
-        that allows definition of a notional per-block penalty parameter
-        :math:`\rho_j = \rho \alpha_j`.
-
-        Due to the scaling ambiguity between :math:`\rho` and
-        :math:`\alpha_j`, one could simply select :math:`\rho = 1` (i.e.
-        taking :math:`\rho_j = \alpha_j`) as a nominal value for the
-        "true" penalty parameter value, in this function it is taken
-        as the geometric mean of the :math:`\rho_j`.
-        """
-        return snp.exp(snp.mean(snp.log(snp.array(self.admm.rho_list))))
-
-
-class ResidualBalancing(AdaptivePenaltyParameter):
-    """Update the penalty parameter via the residual balancing method."""
-
-    def __init__(self, mu: float = 1e1, tau: float = 2.0, period: int = 10):
-        """
-        Args:
-            mu: Residual ratio threshold above which balancing is
-              attempted.
-            tau: Residual balancing multiplier.
-            period: Number of iterations between between balancing
-              attempts.
-        """
-        self.mu = mu
-        self.tau = tau
-        self.period = period
-
-    def update_rho(self):
-        """Estimate a new penalty parameter value based on current state."""
-        if self.admm.itnum % self.period:
-            return
-        r = self.admm.norm_primal_residual()
-        s = self.admm.norm_dual_residual()
-        rho_ratio = 1.0
-        if r > self.mu * s:
-            rho_ratio = self.tau
-        elif s > self.mu * r:
-            rho_ratio = 1.0 / self.tau
-        if rho_ratio != 1.0:
-            self.admm.rho_list = [rho_ratio * rho for rho in self.admm.rho_list]
-            self.admm.u_list = [u / rho_ratio for u in self.admm.u_list]
-            self.admm.subproblem_solver.rho_changed()
-
-
-class ADMM:
-    r"""Basic Alternating Direction Method of Multipliers (ADMM) algorithm.
-
-    |
-
-    Solve an optimization problem of the form
-
-    .. math::
-        \argmin_{\mb{x}} \; f(\mb{x}) + \sum_{i=1}^N g_i(C_i \mb{x}) \;,
-
-    where :math:`f` and the :math:`g_i` are instances of
-    :class:`.Functional`, and the :math:`C_i` are
-    :class:`.LinearOperator`.
-
-    The optimization problem is solved by introducing the splitting
-    :math:`\mb{z}_i = C_i \mb{x}` and solving
-
-    .. math::
-        \argmin_{\mb{x}, \mb{z}_i} \; f(\mb{x}) + \sum_{i=1}^N
-        g_i(\mb{z}_i) \; \text{such that}\; C_i \mb{x} = \mb{z}_i \;,
-
-    via an ADMM algorithm :cite:`glowinski-1975-approximation`
-    :cite:`gabay-1976-dual` :cite:`boyd-2010-distributed` consisting of
-    the iterations (see :meth:`step`)
-
-    .. math::
-       \begin{aligned}
-       \mb{x}^{(k+1)} &= \argmin_{\mb{x}} \; f(\mb{x}) + \sum_i
-       \frac{\rho_i}{2} \norm{\mb{z}^{(k)}_i - \mb{u}^{(k)}_i - C_i
-       \mb{x}}_2^2 \\
-       \mb{z}_i^{(k+1)} &= \argmin_{\mb{z}_i} \; g_i(\mb{z}_i) +
-       \frac{\rho_i}{2}
-       \norm{\mb{z}_i - \mb{u}^{(k)}_i - C_i \mb{x}^{(k+1)}}_2^2  \\
-       \mb{u}_i^{(k+1)} &=  \mb{u}_i^{(k)} + C_i \mb{x}^{(k+1)} -
-       \mb{z}^{(k+1)}_i  \; .
-       \end{aligned}
-
-
-    Attributes:
-        f (:class:`.Functional`): Functional :math:`f` (usually a
-            :class:`.Loss`)
-        g_list (list of :class:`.Functional`): List of :math:`g_i`
-            functionals. Must be same length as :code:`C_list` and
-            :code:`rho_list`.
-        C_list (list of :class:`.LinearOperator`): List of :math:`C_i`
-            operators.
-        itnum (int): Iteration counter.
-        maxiter (int): Number of ADMM outer-loop iterations.
-        timer (:class:`.Timer`): Iteration timer.
-        rho_list (list of scalars): List of :math:`\rho_i` penalty
-            parameters. Must be same length as :code:`C_list` and
-            :code:`g_list`.
-        alpha (float): Relaxation parameter.
-        u_list (list of array-like): List of scaled Lagrange multipliers
-            :math:`\mb{u}_i` at current iteration.
-        x (array-like): Solution.
-        subproblem_solver (:class:`.SubproblemSolver`): Solver for
-            :math:`\mb{x}`-update step.
-        z_list (list of array-like): List of auxiliary variables
-            :math:`\mb{z}_i` at current iteration.
-        z_list_old (list of array-like): List of auxiliary variables
-            :math:`\mb{z}_i` at previous iteration.
-    """
-
-    def __init__(
-        self,
-        f: Functional,
-        g_list: List[Functional],
-        C_list: List[LinearOperator],
-        rho_list: List[float],
-        alpha: float = 1.0,
-        x0: Optional[Union[JaxArray, BlockArray]] = None,
-        maxiter: int = 100,
-        subproblem_solver: Optional[SubproblemSolver] = None,
-        rho_updater: Optional[AdaptivePenaltyParameter] = None,
-        itstat_options: Optional[dict] = None,
-    ):
-        r"""Initialize an :class:`ADMM` object.
-
-        Args:
-            f: Functional :math:`f` (usually a loss function).
-            g_list: List of :math:`g_i` functionals. Must be same length
-                 as :code:`C_list` and :code:`rho_list`.
-            C_list: List of :math:`C_i` operators.
-            rho_list: List of :math:`\rho_i` penalty parameters.
-                Must be same length as :code:`C_list` and :code:`g_list`.
-            alpha: Relaxation parameter. No relaxation for default 1.0.
-            x0: Initial value for :math:`\mb{x}`. If None, defaults to
-                an array of zeros.
-            maxiter: Number of ADMM outer-loop iterations. Default: 100.
-            subproblem_solver: Solver for :math:`\mb{x}`-update step.
-                Defaults to ``None``, which implies use of an instance of
-                :class:`GenericSubproblemSolver`.
-            rho_updater: A class responsible for updating the ADMM
-                penalty parameter. Defaults to ``None``, which implies a
-                constant penalty parameter.
-            itstat_options: A dict of named parameters to be passed to
-                the :class:`.diagnostics.IterationStats` initializer. The
-                dict may also include an additional key "itstat_func"
-                with the corresponding value being a function with two
-                parameters, an integer and an ADMM object, responsible
-                for constructing a tuple ready for insertion into the
-                :class:`.diagnostics.IterationStats` object. If ``None``,
-                default values are used for the dict entries, otherwise
-                the default dict is updated with the dict specified by
-                this parameter.
-        """
-        N = len(g_list)
-        if len(C_list) != N:
-            raise Exception(f"len(C_list)={len(C_list)} not equal to len(g_list)={N}")
-        if len(rho_list) != N:
-            raise Exception(f"len(rho_list)={len(rho_list)} not equal to len(g_list)={N}")
-
-        self.f: Functional = f
-        self.g_list: List[Functional] = g_list
-        self.C_list: List[LinearOperator] = C_list
-        self.rho_list: List[float] = rho_list
-        self.alpha: float = alpha
-        self.itnum: int = 0
-        self.maxiter: int = maxiter
-        self.timer: Timer = Timer()
-        if subproblem_solver is None:
-            subproblem_solver = GenericSubproblemSolver()
-        self.subproblem_solver: SubproblemSolver = subproblem_solver
-        self.subproblem_solver.internal_init(self)
-        self.rho_updater = rho_updater
-        if rho_updater is not None:
-            self.rho_updater.register_solver(self)
-
-        # iteration number and time fields
-        itstat_fields = {
-            "Iter": "%d",
-            "Time": "%8.2e",
-        }
-        itstat_attrib = ["itnum", "timer.elapsed()"]
-        # objective function can be evaluated if all 'g' functions can be evaluated
-        if all([_.has_eval for _ in self.g_list]):
-            itstat_fields.update({"Objective": "%9.3e"})
-            itstat_attrib.append("objective()")
-        # primal and dual residual fields
-        itstat_fields.update({"Prml Rsdl": "%9.3e", "Dual Rsdl": "%9.3e"})
-        itstat_attrib.extend(["norm_primal_residual()", "norm_dual_residual()"])
-
-        # subproblem solver info when available
-        if isinstance(self.subproblem_solver, GenericSubproblemSolver):
-            itstat_fields.update({"Num FEv": "%6d", "Num It": "%6d"})
-            itstat_attrib.extend(
-                ["subproblem_solver.info['nfev']", "subproblem_solver.info['nit']"]
-            )
-        elif (
-            type(self.subproblem_solver) == LinearSubproblemSolver
-            and self.subproblem_solver.cg_function == "scico"
-        ):
-            itstat_fields.update({"CG It": "%5d", "CG Res": "%9.3e"})
-            itstat_attrib.extend(
-                ["subproblem_solver.info['num_iter']", "subproblem_solver.info['rel_res']"]
-            )
-
-        itstat_fields.update({"Rho": "%9.3e"})
-        itstat_attrib.extend(["rho_updater.nominal_rho()"])
-
-        # dynamically create itstat_func; see https://stackoverflow.com/questions/24733831
-        itstat_return = "return(" + ", ".join(["obj." + attr for attr in itstat_attrib]) + ")"
-        scope = {}
-        exec("def itstat_func(obj): " + itstat_return, scope)
-
-        # determine itstat options and initialize IterationStats object
-        default_itstat_options = {
-            "fields": itstat_fields,
-            "itstat_func": scope["itstat_func"],
-            "display": False,
-        }
-        if itstat_options:
-            default_itstat_options.update(itstat_options)
-        self.itstat_insert_func = default_itstat_options.pop("itstat_func", None)
-        self.itstat_object = IterationStats(**default_itstat_options)
-
-        if x0 is None:
-            input_shape = C_list[0].input_shape
-            dtype = C_list[0].input_dtype
-            x0 = snp.zeros(input_shape, dtype=dtype)
-        self.x = ensure_on_device(x0)
-        self.z_list, self.z_list_old = self.z_init(self.x)
-        self.u_list = self.u_init(self.x)
-
-    def objective(
-        self,
-        x: Optional[Union[JaxArray, BlockArray]] = None,
-        z_list: Optional[List[Union[JaxArray, BlockArray]]] = None,
-    ) -> float:
-        r"""Evaluate the objective function.
-
-        Evaluate the objective function
-
-        .. math::
-            f(\mb{x}) + \sum_{i=1}^N g_i(\mb{z}_i) \;.
-
-        Args:
-            x: Point at which to evaluate objective function. If `None`,
-                the objective is  evaluated at the current iterate
-                :code:`self.x`.
-            z_list: Point at which to evaluate objective function. If
-                `None`, the objective is evaluated at the current iterate
-                :code:`self.z_list`.
-
-        Returns:
-            scalar: Current value of the objective function.
-        """
-        if (x is None) != (z_list is None):
-            raise ValueError("Both or neither of x and z_list must be supplied")
-        if x is None:
-            x = self.x
-            z_list = self.z_list
-        out = 0.0
-        if self.f:
-            out += self.f(x)
-        for g, z in zip(self.g_list, z_list):
-            out += g(z)
-        return out
-
-    def norm_primal_residual(self, x: Optional[Union[JaxArray, BlockArray]] = None) -> float:
-        r"""Compute the :math:`\ell_2` norm of the primal residual.
-
-        Compute the :math:`\ell_2` norm of the primal residual
-
-        .. math::
-            \left(\sum_{i=1}^N \norm{C_i \mb{x} -
-            \mb{z}_i}_2^2\right)^{1/2} \;.
-
-        Args:
-            x: Point at which to evaluate primal residual.
-                If `None`, the primal residual is evaluated at the
-                current iterate :code:`self.x`.
-
-        Returns:
-            Current value of primal residual.
-        """
-        if x is None:
-            x = self.x
-
-        out = 0.0
-        for Ci, zi in zip(self.C_list, self.z_list):
-            out += norm(Ci(self.x) - zi) ** 2
-        return snp.sqrt(out)
-
-    def norm_dual_residual(self) -> float:
-        r"""Compute the :math:`\ell_2` norm of the dual residual.
-
-        Compute the :math:`\ell_2` norm of the dual residual
-
-        .. math::
-            \left(\sum_{i=1}^N \norm{\mb{z}^{(k)}_i -
-            \mb{z}^{(k-1)}_i}_2^2\right)^{1/2} \;.
-
-        Returns:
-            Current value of dual residual.
-
-        """
-        out = 0.0
-        for zi, ziold, Ci in zip(self.z_list, self.z_list_old, self.C_list):
-            out += norm(Ci.adj(zi - ziold)) ** 2
-        return snp.sqrt(out)
-
-    def z_init(self, x0: Union[JaxArray, BlockArray]):
-        r"""Initialize auxiliary variables :math:`\mb{z}_i`.
-
-        Initialized to
-
-        .. math::
-            \mb{z}_i = C_i \mb{x}^{(0)} \;.
-
-        :code:`z_list` and :code:`z_list_old` are initialized to the same
-        value.
-
-        Args:
-            x0: Initial value of :math:`\mb{x}`.
-        """
-        z_list = [Ci(x0) for Ci in self.C_list]
-        z_list_old = z_list.copy()
-        return z_list, z_list_old
-
-    def u_init(self, x0: Union[JaxArray, BlockArray]):
-        r"""Initialize scaled Lagrange multipliers :math:`\mb{u}_i`.
-
-        Initialized to
-
-        .. math::
-            \mb{u}_i = C_i \mb{x}^{(0)} \;.
-
-        Args:
-            x0: Initial value of :math:`\mb{x}`.
-        """
-        u_list = [snp.zeros(Ci.output_shape, dtype=Ci.output_dtype) for Ci in self.C_list]
-        return u_list
-
-    def step(self):
-        r"""Perform a single ADMM iteration.
-
-        The primary variable :math:`\mb{x}` is updated by solving the the
-        optimization problem
-
-        .. math::
-            \mb{x}^{(k+1)} = \argmin_{\mb{x}} \; f(\mb{x}) + \sum_i
-            \frac{\rho_i}{2} \norm{\mb{z}^{(k)}_i - \mb{u}^{(k)}_i -
-            C_i \mb{x}}_2^2 \;.
-
-        Update auxiliary variables :math:`\mb{z}_i` and scaled Lagrange
-        multipliers :math:`\mb{u}_i`. The auxiliary variables are updated
-        according to
-
-        .. math::
-            \begin{aligned}
-            \mb{z}_i^{(k+1)} &= \argmin_{\mb{z}_i} \; g_i(\mb{z}_i) +
-            \frac{\rho_i}{2} \norm{\mb{z}_i - \mb{u}^{(k)}_i - C_i
-            \mb{x}^{(k+1)}}_2^2  \\
-            &= \mathrm{prox}_{g_i}(C_i \mb{x} + \mb{u}_i, 1 / \rho_i) \;,
-            \end{aligned}
-
-        and the scaled Lagrange multipliers are updated according to
-
-        .. math::
-            \mb{u}_i^{(k+1)} =  \mb{u}_i^{(k)} + C_i \mb{x}^{(k+1)} -
-            \mb{z}^{(k+1)}_i \;.
-        """
-
-        self.x = self.subproblem_solver.solve(self.x)
-
-        self.z_list_old = self.z_list.copy()
-
-        for i, (rhoi, gi, Ci, zi, ui) in enumerate(
-            zip(self.rho_list, self.g_list, self.C_list, self.z_list, self.u_list)
-        ):
-            if self.alpha == 1.0:
-                Cix = Ci(self.x)
-            else:
-                Cix = self.alpha * Ci(self.x) + (1.0 - self.alpha) * zi
-            zi = gi.prox(Cix + ui, 1 / rhoi, v0=zi)
-            ui = ui + Cix - zi
-            self.z_list[i] = zi
-            self.u_list[i] = ui
-
-        if self.rho_updater:
-            self.rho_updater.update_rho()
-
-    def solve(
-        self,
-        callback: Optional[Callable[[ADMM], None]] = None,
-    ) -> Union[JaxArray, BlockArray]:
-        """Run the ADMM algorithm.
-
-        Run the ADMM algorithm for a total of ``self.maxiter`` iterations.
-
-        Args:
-            callback: An optional callback function, taking an a single
-               argument of type :class:`ADMM`, that is called at the end
-               of every iteration.
-
-        Returns:
-            Computed solution.
-        """
-        self.timer.start()
-        for self.itnum in range(self.itnum, self.itnum + self.maxiter):
-            self.step()
-            self.itstat_object.insert(self.itstat_insert_func(self))
-            if callback:
-                self.timer.stop()
-                callback(self)
-                self.timer.start()
-        self.timer.stop()
-        self.itnum += 1
-        self.itstat_object.end()
-        return self.x
-=======
 from ._admm import ADMM
 
 __all__ = [
@@ -781,5 +28,4 @@
 
 # Imported items in __all__ appear to originate in top-level linop module
 for name in __all__:
-    getattr(sys.modules[__name__], name).__module__ = __name__
->>>>>>> f88e6f2f
+    getattr(sys.modules[__name__], name).__module__ = __name__