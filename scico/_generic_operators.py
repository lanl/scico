--- conflicted
+++ resolved
@@ -613,11 +613,7 @@
 
         Return a new :class:`LinearOperator` that implements the
         transpose of this :class:`LinearOperator`. For a real-valued
-<<<<<<< HEAD
         LinearOperator `A` (`A.input_dtype` is ``np.float32`` or
-=======
-        LinearOperator `A` (`A.input_dtype` is``np.float32`` or
->>>>>>> 1c71bca7
         ``np.float64``), the LinearOperator `A.T` implements the
         adjoint: `A.T(y) == A.adj(y)`. For a complex-valued
         LinearOperator `A` (`A.input_dtype` is ``np.complex64`` or
@@ -726,12 +722,7 @@
     """A LinearOperator formed by the composition of two LinearOperators."""
 
     def __init__(self, A: LinearOperator, B: LinearOperator, jit: bool = False):
-<<<<<<< HEAD
         r"""
-=======
-        r"""ComposedLinearOperator init method.
-
->>>>>>> 1c71bca7
         A ComposedLinearOperator `AB` implements `AB @ x == A @ B @ x`.
         The LinearOperators `A` and `B` are stored as attributes of
         the ComposedLinearOperator.
