--- conflicted
+++ resolved
@@ -459,13 +459,8 @@
 
         super().__init__(y=y, A=A, scale=scale)
 
-<<<<<<< HEAD
-        #: Constant term in Poisson log likehood; equal to ln(y!)
-        self.const = gammaln(self.y + 1.0)  # type: ignore
-=======
         if isinstance(self.A, linop.Identity) and snp.all(y >= 0):
             self.has_prox = True
->>>>>>> 6a481de4
 
     def __call__(self, x: Union[JaxArray, BlockArray]) -> float:
         return self.scale * (self.W.diagonal * snp.abs(self.y - snp.abs(self.A(x)) ** 2) ** 2).sum()
