--- conflicted
+++ resolved
@@ -70,11 +70,7 @@
         self.y = ensure_on_device(y)
         if A is None:
             # y and x must have same shape
-<<<<<<< HEAD
-            A = linop.Identity(self.y.shape)  # type: ignore
-=======
-            A = linop.Identity(input_shape=self.y.shape, input_dtype=self.y.dtype)
->>>>>>> 35a58682
+            A = linop.Identity(input_shape=self.y.shape, input_dtype=self.y.dtype)  # type: ignore
         self.A = A
         self.f = f
         self.scale = scale
@@ -257,14 +253,9 @@
             return linop.LinearOperator(
                 input_shape=A.input_shape,
                 output_shape=A.input_shape,
-<<<<<<< HEAD
                 eval_fn=lambda x: 2 * self.scale * A.adj(W(A(x))),  # type: ignore
                 adj_fn=lambda x: 2 * self.scale * A.adj(W(A(x))),  # type: ignore
-=======
-                eval_fn=lambda x: 2 * self.scale * A.adj(W(A(x))),
-                adj_fn=lambda x: 2 * self.scale * A.adj(W(A(x))),
                 input_dtype=A.input_dtype,
->>>>>>> 35a58682
             )
 
         raise NotImplementedError(
