--- conflicted
+++ resolved
@@ -201,11 +201,7 @@
             self.has_prox = True
 
     def __call__(self, x: Union[JaxArray, BlockArray]) -> float:
-<<<<<<< HEAD
-        return self.scale * (self.W.diagonal * snp.abs(self.y - self.A(x)) ** 2).sum()  # type: ignore
-=======
         return self.scale * snp.sum(self.W.diagonal * snp.abs(self.y - self.A(x)) ** 2)
->>>>>>> 4381be51
 
     def prox(
         self, v: Union[JaxArray, BlockArray], lam: float, **kwargs
