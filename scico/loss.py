--- conflicted
+++ resolved
@@ -164,11 +164,7 @@
     @property
     def hessian(self) -> linop.LinearOperator:
         r"""If ``self.A`` is a :class:`.LinearOperator`, returns a new :class:`.LinearOperator` corresponding
-<<<<<<< HEAD
-        to Hessian :math:`2 \alpha \mathrm{A^* A}`.
-=======
-        to Hessian :math:`\mathrm{A^H A}`.
->>>>>>> 0963e31d
+        to Hessian :math:`2 \alpha \mathrm{A^H A}`.
 
         Otherwise not implemented.
         """
@@ -255,12 +251,8 @@
     @property
     def hessian(self) -> linop.LinearOperator:
         r"""If ``self.A`` is a :class:`scico.linop.LinearOperator`, returns a
-<<<<<<< HEAD
         :class:`scico.linop.LinearOperator` corresponding to  the Hessian
-        :math:`2 \alpha \mathrm{A^* W A}`.
-=======
-        :class:`scico.linop.LinearOperator` corresponding to Hessian :math:`\mathrm{A^H W A}`.
->>>>>>> 0963e31d
+        :math:`2 \alpha \mathrm{A^H W A}`.
 
         Otherwise not implemented.
         """
