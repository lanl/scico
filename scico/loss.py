--- conflicted
+++ resolved
@@ -271,11 +271,7 @@
         super().__init__(y=y, A=A, scale=scale)
 
         #: Constant term in Poisson log likehood; equal to ln(y!)
-<<<<<<< HEAD
         self.const = gammaln(self.y + 1.0)  # type: ignore
-=======
-        self.const = gammaln(self.y + 1.0)  # ln(y!)
->>>>>>> 8808b829
 
     def __call__(self, x: Union[JaxArray, BlockArray]) -> float:
         Ax = self.A(x)
