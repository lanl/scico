# -*- coding: utf-8 -*-
# Copyright (C) 2020-2022 by SCICO Developers
# All rights reserved. BSD 3-clause License.
# This file is part of the SCICO package. Details of the copyright and
# user license can be found in the 'LICENSE' file distributed with the
# package.

"""SciPy optimization algorithms.

.. raw:: html

    <style type='text/css'>
    div.document li {
      list-style: square outside !important;
      margin-left: 1em !important;
    }
    div.document li > p {
       margin-bottom: 4px !important;
    }
    ul {
      margin-bottom: 1em;
    }
    </style>

This module provides scico interface wrappers for functions
from :mod:`scipy.optimize` since jax directly implements only a very
limited subset of these functions (there is limited, experimental support
for `L-BFGS-B <https://github.com/google/jax/pull/6053>`_), but only CG
and BFGS are fully supported. These wrappers are required because the
functions in :mod:`scipy.optimize` only support on 1D, real valued, numpy
arrays. These limitations are addressed by:

- Enabling the use of multi-dimensional arrays by flattening and reshaping
  within the wrapper.
- Enabling the use of jax arrays by automatically converting to and from
  numpy arrays.
- Enabling the use of complex arrays by splitting them into real and
  imaginary parts.

The wrapper also JIT compiles the function and gradient evaluations.

The functions provided in this module have a number of advantages and
disadvantages with respect to those in :mod:`jax.scipy.optimize`:

- This module provides many more algorithms than
  :mod:`jax.scipy.optimize`.
- The functions in this module tend to be faster for small-scale problems
  (presumably due to some overhead in the jax functions).
- The functions in this module are slower for large problems due to the
  frequent host-device copies corresponding to conversion between numpy
  arrays and jax arrays.
- The solvers in this module can't be JIT compiled, and gradients cannot
  be taken through them.

In the future, this module may be replaced with a dependency on
`JAXopt <https://github.com/google/jaxopt>`__.
"""


from functools import wraps
from typing import Any, Callable, Optional, Sequence, Tuple, Union

import numpy as np

import jax
import jax.experimental.host_callback as hcb

import scico.numpy as snp
from scico.blockarray import BlockArray
from scico.typing import BlockShape, DType, JaxArray, Shape
from scipy import optimize as spopt


def _wrap_func(func: Callable, shape: Union[Shape, BlockShape], dtype: DType) -> Callable:
    """Function evaluation for use in :mod:`scipy.optimize`.

    Compute function evaluation (without gradient) for use in
    :mod:`scipy.optimize` functions. Reshapes the input to `func` to
    have `shape`. Evaluates `func`.

    Args:
        func: The function to minimize.
        shape: Shape of input to `func`.
        dtype: Data type of input to `func`.
    """

    val_func = jax.jit(func)

    @wraps(func)
    def wrapper(x, *args):
        # apply val_grad_func to un-vectorized input
        val = val_func(snp.reshape(x, shape).astype(dtype), *args)

        # Convert val into numpy array, then cast to float
        # Convert 'val' into a scalar, rather than ndarray of shape (1,)
        val = np.array(val).astype(float).item()
        return val

    return wrapper


def _wrap_func_and_grad(func: Callable, shape: Union[Shape, BlockShape], dtype: DType) -> Callable:
    """Function evaluation and gradient for use in :mod:`scipy.optimize`.

    Compute function evaluation and gradient for use in
    :mod:`scipy.optimize` functions. Reshapes the input to `func` to
    have `shape`.  Evaluates `func` and computes gradient. Ensures
    the returned `grad` is an ndarray.

    Args:
        func: The function to minimize.
        shape: Shape of input to `func`.
        dtype: Data type of input to `func`.
    """

    # argnums=0 ensures only differentiate func wrt first argument,
    #   in case func signature is func(x, *args)
    val_grad_func = jax.jit(jax.value_and_grad(func, argnums=0))

    @wraps(func)
    def wrapper(x, *args):
        # apply val_grad_func to un-vectorized input
        val, grad = val_grad_func(snp.reshape(x, shape).astype(dtype), *args)

        # Convert val & grad into numpy arrays, then cast to float
        # Convert 'val' into a scalar, rather than ndarray of shape (1,)
        val = np.array(val).astype(float).item()
        grad = np.array(grad).astype(float).ravel()
        return val, grad

    return wrapper


def _split_real_imag(x: Union[JaxArray, BlockArray]) -> Union[JaxArray, BlockArray]:
    """Split an array of shape (N, M, ...) into real and imaginary parts.

    Args:
        x: Array to split.

    Returns:
        A real ndarray with stacked real/imaginary parts. If `x` has
        shape (M, N, ...), the returned array will have shape
        (2, M, N, ...) where the first slice contains the `x.real` and
        the second contains `x.imag`. If `x` is a BlockArray, this
        function is called on each block and the output is joined into a
        BlockArray.
    """
    if isinstance(x, BlockArray):
        return BlockArray.array([_split_real_imag(_) for _ in x])
    return snp.stack((snp.real(x), snp.imag(x)))


def _join_real_imag(x: Union[JaxArray, BlockArray]) -> Union[JaxArray, BlockArray]:
    """Join a real array of shape (2,N,M,...) into a complex array.

    Join a real array of shape (2,N,M,...) into a complex array of length
    (N,M, ...).

    Args:
        x: Array to join.

    Returns:
        A complex array with real and imaginary parts taken from `x[0]`
        and `x[1]` respectively.
    """
    if isinstance(x, BlockArray):
        return BlockArray.array([_join_real_imag(_) for _ in x])
    return x[0] + 1j * x[1]


def minimize(
    func: Callable,
    x0: Union[JaxArray, BlockArray],
    args: Union[Tuple, Tuple[Any]] = (),
    method: str = "L-BFGS-B",
    hess: Optional[Union[Callable, str]] = None,
    hessp: Optional[Callable] = None,
    bounds: Optional[Union[Sequence, spopt.Bounds]] = None,
    constraints: Union[spopt.LinearConstraint, spopt.NonlinearConstraint, dict] = (),
    tol: Optional[float] = None,
    callback: Optional[Callable] = None,
    options: Optional[dict] = None,
) -> spopt.OptimizeResult:
    """Minimization of scalar function of one or more variables.

    Wrapper around :func:`scipy.optimize.minimize`. This function differs
    from :func:`scipy.optimize.minimize` in three ways:

        - The `jac` options of :func:`scipy.optimize.minimize` are not
          supported. The gradient is calculated using `jax.grad`.
        - Functions mapping from N-dimensional arrays -> float are
          supported.
        - Functions mapping from complex arrays -> float are supported.

    For more detail, including descriptions of the optimization methods
    and custom minimizers, refer to the original docs for
    :func:`scipy.optimize.minimize`.
    """

    if snp.iscomplexobj(x0):
        # scipy minimize function requires real-valued arrays, so
        # we split x0 into a vector with real/imaginary parts stacked
        # and compose `func` with a `_join_real_imag`
        iscomplex = True
        func_ = lambda x: func(_join_real_imag(x))
        x0 = _split_real_imag(x0)
    else:
        iscomplex = False
        func_ = func

    x0_shape = x0.shape
    x0_dtype = x0.dtype
    x0 = x0.ravel()  # if x0 is a BlockArray it will become a DeviceArray here
<<<<<<< HEAD
=======
    if isinstance(x0, jax.interpreters.xla.DeviceArray):
        dev = x0.device_buffer.device()  # device for x0; used to put result back in place
        x0 = np.array(x0).astype(float)
    else:
        dev = None
>>>>>>> e32a106c

    # Run the SciPy minimizer
    if method in (
        "CG, BFGS, Newton-CG, L-BFGS-B, TNC, SLSQP, dogleg, trust-ncg, trust-krylov, "
        "trust-exact, trust-constr"
    ).split(
        ", "
    ):  # uses gradient info
        min_func = _wrap_func_and_grad(func_, x0_shape, x0_dtype)
        jac = True  # see scipy.minimize docs
    else:  # does not use gradient info
        min_func = _wrap_func(func_, x0_shape, x0_dtype)
        jac = False

    res_dict = {}

    def fun(_, device):
        min_res = spopt.minimize(
            min_func,
            x0=x0,
            args=args,
            jac=jac,
            method=method,
            options=options,
        )  # Returns OptimizeResult
        res_dict.update({"result": min_res})  # Updates res dict with side effect
        return min_res.x.astype(x0.dtype)  # Return for host_callback

    # hcb call with side effects to get the OptimizeResult on the same device it was called
    hcb.call(
        fun,
        arg=None,
        result_shape=x0,
        call_with_device=isinstance(x0, jax.interpreters.xla.DeviceArray),
    )

    res = res_dict["result"]
    # un-vectorize the output array, put on device
    res.x = snp.reshape(
        res.x, x0_shape
    )  # if x0 was originally a BlockArray then res.x is converted back to one here

    res.x = res.x.astype(x0_dtype)

    if iscomplex:
        res.x = _join_real_imag(res.x)

    return res


def minimize_scalar(
    func: Callable,
    bracket: Optional[Union[Sequence[float]]] = None,
    bounds: Optional[Sequence[float]] = None,
    args: Union[Tuple, Tuple[Any]] = (),
    method: str = "brent",
    tol: Optional[float] = None,
    options: Optional[dict] = None,
) -> spopt.OptimizeResult:

    """Minimization of scalar function of one variable.

    Wrapper around :func:`scipy.optimize.minimize_scalar`.

    For more detail, including descriptions of the optimization methods
    and custom minimizers, refer to the original docstring for
    :func:`scipy.optimize.minimize_scalar`.
    """

    def f(x, *args):
        # Wrap jax-based function `func` to return a numpy float
        # rather than a DeviceArray of size (1,)
        return func(x, *args).item()

    res = spopt.minimize_scalar(
        fun=f,
        bracket=bracket,
        bounds=bounds,
        args=args,
        method=method,
        tol=tol,
        options=options,
    )
    return res


def cg(
    A: Callable,
    b: JaxArray,
    x0: JaxArray,
    *,
    tol: float = 1e-5,
    atol: float = 0.0,
    maxiter: int = 1000,
    info: bool = False,
    M: Optional[Callable] = None,
) -> Union[JaxArray, dict]:
    r"""Conjugate Gradient solver.

    Solve the linear system :math:`A\mb{x} = \mb{b}`, where :math:`A` is
    positive definite, via the conjugate gradient method.

    Args:
        A: Function implementing linear operator :math:`A`, should be
            positive definite.
        b: Input array :math:`\mb{b}`.
        x0: Initial solution.
        tol: Relative residual stopping tolerance. Convergence occurs
           when `norm(residual) <= max(tol * norm(b), atol)`.
        atol: Absolute residual stopping tolerance. Convergence occurs
           when `norm(residual) <= max(tol * norm(b), atol)`.
        maxiter: Maximum iterations. Default: 1000.
        M: Preconditioner for `A`. The preconditioner should approximate
           the inverse of `A`. The default, ``None``, uses no
           preconditioner.

    Returns:
        tuple: A tuple (x, info) containing:

            - **x** : Solution array.
            - **info**: Dictionary containing diagnostic information.
    """

    if M is None:
        M = lambda x: x

    x = x0
    Ax = A(x0)
    bn = snp.linalg.norm(b)
    r = b - Ax
    z = M(r)
    p = z
    num = r.ravel().conj().T @ z.ravel()
    ii = 0

    # termination tolerance
    # uses the "non-legacy" form of scicpy.sparse.linalg.cg
    termination_tol_sq = snp.maximum(tol * bn, atol) ** 2

    while (ii < maxiter) and (num > termination_tol_sq):
        Ap = A(p)
        alpha = num / (p.ravel().conj().T @ Ap.ravel())
        x = x + alpha * p
        r = r - alpha * Ap
        z = M(r)
        num_old = num
        num = r.ravel().conj().T @ z.ravel()
        beta = num / num_old
        p = z + beta * p
        ii += 1

    return (x, {"num_iter": ii, "rel_res": snp.sqrt(num).real / bn})


def bisect(
    f: Callable,
    a: JaxArray,
    b: JaxArray,
    args: Tuple = (),
    xtol: float = 1e-7,
    ftol: float = 1e-7,
    maxiter: int = 100,
    full_output: bool = False,
    range_check: bool = True,
) -> Union[JaxArray, dict]:
    """Vectorised root finding via bisection method.

    Vectorised root finding via bisection method, supporting
    simultaneous finding of multiple roots on a function defined over a
    multi-dimensional array. When the function is array-valued, each of
    these values is treated as the independent application of a scalar
    function. The initial interval `[a, b]` must bracket the root for all
    scalar functions.

    The interface is similar to that of :func:`scipy.optimize.bisect`,
    which is much faster when `f` is a scalar function and `a` and `b`
    are scalars.

    Args:
        f: Function returning a float or an array of floats.
        a: Lower bound of interval on which to apply bisection.
        b: Upper bound of interval on which to apply bisection.
        args: Additional arguments for function `f`.
        xtol: Stopping tolerance based on maximum bisection interval
            length over array.
        ftol: Stopping tolerance based on maximum absolute function value
            over array.
        maxiter: Maximum number of algorithm iterations.
        full_output: If ``False``, return just the root, otherwise return a
            tuple `(x, info)` where `x` is the root and `info` is a dict
            containing algorithm status information.
        range_check: If ``True``, check to ensure that the initial
            `[a, b]` range brackets the root of `f`.

    Returns:
        tuple: A tuple `(x, info)` containing:

            - **x** : Root array.
            - **info**: Dictionary containing diagnostic information.
    """

    fa = f(*((a,) + args))
    fb = f(*((b,) + args))
    if range_check and snp.any(snp.sign(fa) == snp.sign(fb)):
        raise ValueError("Initial bisection range does not bracket zero")

    for numiter in range(maxiter):
        c = (a + b) / 2.0
        fc = f(*((c,) + args))
        fcs = snp.sign(fc)
        a = snp.where(snp.logical_or(snp.sign(fa) * fcs == 1, fc == 0.0), c, a)
        b = snp.where(snp.logical_or(fcs * snp.sign(fb) == 1, fc == 0.0), c, b)
        fa = f(*((a,) + args))
        fb = f(*((b,) + args))
        xerr = snp.max(snp.abs(b - a))
        ferr = snp.max(snp.abs(fc))
        if xerr <= xtol and ferr <= ftol:
            break

    idx = snp.argmin(snp.stack((snp.abs(fa), snp.abs(fb))), axis=0)
    x = snp.choose(idx, (a, b))
    if full_output:
        r = x, {"iter": numiter, "xerr": xerr, "ferr": ferr, "a": a, "b": b}
    else:
        r = x
    return r


def golden(
    f: Callable,
    a: JaxArray,
    b: JaxArray,
    c: Optional[JaxArray] = None,
    args: Tuple = (),
    xtol: float = 1e-7,
    maxiter: int = 100,
    full_output: bool = False,
) -> Union[JaxArray, dict]:
    """Vectorised scalar minimization via golden section method.

    Vectorised scalar minimization via golden section method, supporting
    simultaneous minimization of a function defined over a
    multi-dimensional array. When the function is array-valued, each of
    these values is treated as the independent application of a scalar
    function. The minimizer must lie within the interval `(a, b)` for all
    scalar functions, and, if specified `c` must be within that interval.


    The interface is more similar to that of :func:`.bisect` than that of
    :func:`scipy.optimize.golden` which is much faster when `f` is a
    scalar function and `a`, `b`, and `c` are scalars.

    Args:
        f: Function returning a float or an array of floats.
        a: Lower bound of interval on which to search.
        b: Upper bound of interval on which to search.
        c: Initial value for first search point interior to bounding
            interval `(a, b)`
        args: Additional arguments for function `f`.
        xtol: Stopping tolerance based on maximum search interval length
            over array.
        maxiter: Maximum number of algorithm iterations.
        full_output: If ``False``, return just the minizer, otherwise
            return a tuple `(x, info)` where `x` is the minimizer and
            `info` is a dict containing algorithm status information.

    Returns:
        tuple: A tuple `(x, info)` containing:

            - **x** : Minimizer array.
            - **info**: Dictionary containing diagnostic information.
    """
    gr = 2 / (snp.sqrt(5) + 1)
    if c is None:
        c = b - gr * (b - a)
    d = a + gr * (b - a)
    for numiter in range(maxiter):
        fc = f(*((c,) + args))
        fd = f(*((d,) + args))
        b = snp.where(fc < fd, d, b)
        a = snp.where(fc >= fd, c, a)
        xerr = snp.amax(snp.abs(b - a))
        if xerr <= xtol:
            break
        c = b - gr * (b - a)
        d = a + gr * (b - a)

    fa = f(*((a,) + args))
    fb = f(*((b,) + args))
    idx = snp.argmin(snp.stack((fa, fb)), axis=0)
    x = snp.choose(idx, (a, b))
    if full_output:
        r = (x, {"iter": numiter, "xerr": xerr})
    else:
        r = x
    return r<|MERGE_RESOLUTION|>--- conflicted
+++ resolved
@@ -211,14 +211,11 @@
     x0_shape = x0.shape
     x0_dtype = x0.dtype
     x0 = x0.ravel()  # if x0 is a BlockArray it will become a DeviceArray here
-<<<<<<< HEAD
-=======
     if isinstance(x0, jax.interpreters.xla.DeviceArray):
         dev = x0.device_buffer.device()  # device for x0; used to put result back in place
         x0 = np.array(x0).astype(float)
     else:
         dev = None
->>>>>>> e32a106c
 
     # Run the SciPy minimizer
     if method in (
