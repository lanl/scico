--- conflicted
+++ resolved
@@ -5,12 +5,7 @@
 # and user license can be found in the 'LICENSE.txt' file distributed
 # with the package.
 
-<<<<<<< HEAD
-"""Utility functions for working with jax arrays BlockArrays."""
-
-=======
-"""Utility functions for working with BlockArrays and DeviceArrays."""
->>>>>>> 670b0e8f
+"""Utility functions for working with jax arrays and BlockArrays."""
 
 
 from __future__ import annotations
@@ -24,30 +19,32 @@
 import jax
 
 import scico.numpy as snp
-from scico.typing import ArrayIndex, Axes, AxisIndex, BlockShape, DType, Shape
+from scico.typing import ArrayIndex, Axes, AxisIndex, BlockShape, DType, JaxArray, Shape
 
 from ._blockarray import BlockArray
 
 
 def ensure_on_device(
-    *arrays: Union[np.ndarray, snp.Array, BlockArray]
-) -> Union[snp.Array, BlockArray]:
-    """Cast ndarrays to jax arrays.
-
-    Cast ndarrays to jax arrays and leave jax arrays, BlockArrays,
-    as is. This is intended to be used when initializing optimizers and
-    functionals so that all arrays are either jax arrays or BlockArrays.
-
-    Args:
-        *arrays: One or more input arrays (ndarray, jax array, or
-            BlockArray).
-
-    Returns:
-        Array or arrays, modified where appropriate.
+    *arrays: Union[np.ndarray, JaxArray, BlockArray]
+) -> Union[JaxArray, BlockArray]:
+    """Cast ndarrays to DeviceArrays.
+
+    Cast ndarrays to DeviceArrays and leaves DeviceArrays, BlockArrays,
+    and ShardedDeviceArray as is. This is intended to be used when
+    initializing optimizers and functionals so that all arrays are either
+    DeviceArrays, BlockArrays, or ShardedDeviceArray.
+
+    Args:
+        *arrays: One or more input arrays (ndarray, DeviceArray,
+           BlockArray, or ShardedDeviceArray).
+
+    Returns:
+        Modified array or arrays. Modified are only those that were
+        necessary.
 
     Raises:
-        TypeError: If the arrays contain anything that is neither
-           ndarray, jax array, nor BlockArray.
+        TypeError: If the arrays contain something that is neither
+           ndarray, DeviceArray, BlockArray, nor ShardedDeviceArray.
     """
     arrays = list(arrays)
 
@@ -55,9 +52,9 @@
 
         if isinstance(array, np.ndarray):
             warnings.warn(
-                f"Argument {i+1} of {len(arrays)} is a numpyy ndarray. "
-                "Will cast it to a jax array. "
-                f"To suppress this warning cast all numpy ndarrays to jax arrays.",
+                f"Argument {i+1} of {len(arrays)} is an np.ndarray. "
+                f"Will cast it to DeviceArray. "
+                f"To suppress this warning cast all np.ndarrays to DeviceArray first.",
                 stacklevel=2,
             )
 
@@ -174,8 +171,8 @@
 
 
 def no_nan_divide(
-    x: Union[BlockArray, snp.Array], y: Union[BlockArray, snp.Array]
-) -> Union[BlockArray, snp.Array]:
+    x: Union[BlockArray, JaxArray], y: Union[BlockArray, JaxArray]
+) -> Union[BlockArray, JaxArray]:
     """Return `x/y`, with 0 instead of NaN where `y` is 0.
 
     Args:
