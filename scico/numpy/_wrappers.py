--- conflicted
+++ resolved
@@ -20,7 +20,6 @@
 import scico.numpy as snp
 
 from ._blockarray import BlockArray
-from .util import is_nested
 
 
 def add_attributes(
@@ -86,11 +85,7 @@
 
         map_arg_val = bound_args.arguments.pop(map_arg_name)
 
-<<<<<<< HEAD
-        if not is_nested(map_arg_val):
-=======
         if not snp.util.is_nested(map_arg_val):  # not nested tuple
->>>>>>> 0dff98df
             return func(*args, **kwargs)  # no mapping
 
         # map
