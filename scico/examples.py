# -*- coding: utf-8 -*-
# Copyright (C) 2021-2022 by SCICO Developers
# All rights reserved. BSD 3-clause License.
# This file is part of the SCICO package. Details of the copyright and
# user license can be found in the 'LICENSE' file distributed with the
# package.

"""Utility functions used by example scripts."""


import glob
import os
import tempfile
import zipfile
<<<<<<< HEAD
from typing import Tuple
=======
from typing import Optional
>>>>>>> 8808b829

import numpy as np

import imageio

import scico.numpy as snp
from scico import util
<<<<<<< HEAD
from scico.typing import Array, JaxArray
=======
from scico.typing import JaxArray, Shape
>>>>>>> 8808b829
from scipy.ndimage import zoom


def rgb2gray(rgb: JaxArray) -> JaxArray:
    """Convert an RGB image (or images) to grayscale.

    Args:
        rgb: RGB image as Nr x Nc x 3 or Nr x Nc x 3 x K array.

    Returns:
        Grayscale image as Nr x Nc or Nr x Nc x K array.
    """

    w = snp.array([0.299, 0.587, 0.114], dtype=rgb.dtype)[np.newaxis, np.newaxis]
    return snp.sum(w * rgb, axis=2)


def volume_read(path: str, ext: str = "tif") -> Array:
    """Read a 3D volume from a set of files in the specified directory.

    All files with extension `ext` (i.e. matching glob `*.ext`)
    in directory `path` are assumed to be image files and are read.
    The filenames are assumed to be such that their alphanumeric
    ordering corresponds to their order as volume slices.

    Args:
        path: Path to directory containing the image files.
        ext: Filename extension.

    Returns:
        Volume as a 3D array.
    """

    slices = []
    for file in sorted(glob.glob(os.path.join(path, "*." + ext))):
        image = imageio.imread(file)
        slices.append(image)
    return np.dstack(slices)


def get_epfl_deconv_data(channel: int, path: str, verbose: bool = False):  # pragma: no cover
    """Download example data from EPFL Biomedical Imaging Group.

    Download deconvolution problem data from EPFL Biomedical Imaging
    Group. The downloaded data is converted to `.npz` format for
    convenient access via :func:`numpy.load`. The converted data is saved
    in a file `epfl_big_deconv_<channel>.npz` in the directory specified
    by `path`.

    Args:
        channel: Channel number between 0 and 2.
        path: Directory in which converted data is saved.
        verbose: Flag indicating whether to print status messages.
    """

    # data source URL and filenames
    data_base_url = "http://bigwww.epfl.ch/deconvolution/bio/"
    data_zip_files = ["CElegans-CY3.zip", "CElegans-DAPI.zip", "CElegans-FITC.zip"]
    psf_zip_files = ["PSF-" + data for data in data_zip_files]

    # ensure path directory exists
    if not os.path.isdir(path):
        raise ValueError(f"Path {path} does not exist or is not a directory")

    # create temporary directory
    temp_dir = tempfile.TemporaryDirectory()
    # download data and psf files for selected channel into temporary directory
    for zip_file in (data_zip_files[channel], psf_zip_files[channel]):
        if verbose:
            print(f"Downloading {zip_file} from {data_base_url}")
        data = util.url_get(data_base_url + zip_file)
        f = open(os.path.join(temp_dir.name, zip_file), "wb")
        f.write(data.read())
        f.close()
        if verbose:
            print("Download complete")

    # unzip downloaded data into temporary directory
    for zip_file in (data_zip_files[channel], psf_zip_files[channel]):
        if verbose:
            print(f"Extracting content from zip file {zip_file}")
        with zipfile.ZipFile(os.path.join(temp_dir.name, zip_file), "r") as zip_ref:
            zip_ref.extractall(temp_dir.name)

    # read unzipped data files into 3D arrays and save as .npz
    zip_file = data_zip_files[channel]
    y = volume_read(os.path.join(temp_dir.name, zip_file[:-4]))
    zip_file = psf_zip_files[channel]
    psf = volume_read(os.path.join(temp_dir.name, zip_file[:-4]))

    npz_file = os.path.join(path, f"epfl_big_deconv_{channel}.npz")
    if verbose:
        print(f"Saving as {npz_file}")
    np.savez(npz_file, y=y, psf=psf)


def epfl_deconv_data(channel: int, verbose: bool = False, cache_path: str = None) -> Array:
    """Get deconvolution problem data from EPFL Biomedical Imaging Group.

    If the data has previously been downloaded, it will be retrieved from
    a local cache.

    Args:
        channel: Channel number between 0 and 2.
        verbose: Flag indicating whether to print status messages.
        cache_path: Directory in which downloaded data is cached. The
           default is `~/.cache/scico/examples`, where `~` represents
           the user home directory.

    Returns:
       tuple: A tuple (y, psf) containing:

           - **y** : (DeviceArray): Blurred channel data.
           - **psf** : (DeviceArray): Channel psf.
    """

    # set default cache path if not specified
    if cache_path is None:
        cache_path = os.path.join(os.path.expanduser("~"), ".cache", "scico", "examples")

    # create cache directory and download data if not already present
    npz_file = os.path.join(cache_path, f"epfl_big_deconv_{channel}.npz")
    if not os.path.isfile(npz_file):
        if not os.path.isdir(cache_path):
            os.makedirs(cache_path)
        get_epfl_deconv_data(channel, path=cache_path, verbose=verbose)

    # load data and return y and psf arrays converted to float32
    npz = np.load(npz_file)
    y = npz["y"].astype(np.float32)
    psf = npz["psf"].astype(np.float32)
    return y, psf


def downsample_volume(vol: Array, rate: int) -> Array:
    """Downsample a 3D array.

    Downsample a 3D array. If the volume dimensions can be divided by
    `rate`, this is achieved via averaging distinct `rate` x `rate` x
    `rate` block in `vol`. Otherwise it is achieved via a call to
    :func:`scipy.ndimage.zoom`.

    Args:
        vol: Input volume.
        rate: Downsampling rate.

    Returns:
        Downsampled volume.
    """

    if rate == 1:
        return vol

    if np.all([n % rate == 0 for n in vol.shape]):
        vol = snp.mean(snp.reshape(vol, (-1, rate, vol.shape[1], vol.shape[2])), axis=1)
        vol = snp.mean(snp.reshape(vol, (vol.shape[0], -1, rate, vol.shape[2])), axis=2)
        vol = snp.mean(snp.reshape(vol, (vol.shape[0], vol.shape[1], -1, rate)), axis=3)
    else:
        vol = zoom(vol, 1.0 / rate)

    return vol


def tile_volume_slices(x: Array, sep_width: int = 10) -> Array:
    """Make an image with tiled slices from an input volume.

    Make an image with tiled `xy`, `xz`, and `yz` slices from an input
    volume.

    Args:
        x: Input volume consisting of a 3D or 4D array. If the input is
           4D, the final axis represents a channel index.
        sep_width: Number of pixels separating the slices in the output
           image.

    Returns:
        Image containing tiled slices.
    """

    if x.ndim == 3:
        fshape: Tuple[int, ...] = (x.shape[0], sep_width)
    else:
        fshape = (x.shape[0], sep_width, 3)
    out = snp.concatenate(
        (
            x[:, :, x.shape[2] // 2],
            snp.full(fshape, snp.nan),
            x[:, x.shape[1] // 2, :],
        ),
        axis=1,
    )

    if x.ndim == 3:
        fshape0: Tuple[int, ...] = (sep_width, out.shape[1])
        fshape1: Tuple[int, ...] = (x.shape[2], x.shape[2] + sep_width)
        trans: Tuple[int, ...] = (1, 0)

    else:
        fshape0 = (sep_width, out.shape[1], 3)
        fshape1 = (x.shape[2], x.shape[2] + sep_width, 3)
        trans = (1, 0, 2)
    out = snp.concatenate(
        (
            out,
            snp.full(fshape0, snp.nan),
            snp.concatenate(
                (
                    x[x.shape[0] // 2, :, :].transpose(trans),
                    snp.full(fshape1, snp.nan),
                ),
                axis=1,
            ),
        ),
        axis=0,
    )

    out = snp.where(snp.isnan(out), snp.nanmax(out), out)

    return out


def create_cone(img_shape: Shape, center: Optional[list] = None):
    """Compute a 2D map of the distance from a center pixel.

    Args:
        img_shape : Shape of the image for which the distance map is being computed.
        center : Tuple of center pixel ids. If None, this is set to the center of the image

    Returns:
        An image containing a 2D map of the distances
    """

    if center == None:
        center = [img_dim // 2 for img_dim in img_shape]

    coords = [snp.arange(0, img_dim) for img_dim in img_shape]
    coord_mesh = snp.meshgrid(*coords, sparse=True, indexing="ij")

    dist_map = sum([(coord_mesh[i] - center[i]) ** 2 for i in range(len(coord_mesh))])
    dist_map = snp.sqrt(dist_map)

    return dist_map


def create_circular_phantom(
    img_shape: Shape, radius_list: list, val_list: list, center: Optional[list] = None
):
    """Construct a circular phantom with given radii and intensities

    Args:
        img_shape : Shape of the phontom to be created
        radius_list : List of radii of the rings in the phantom
        val_list : List of intensity values of the rings in the phantom
        center : Tuple of center pixel ids. If None, this is set to the center of the image

    Returns:
        The computed circular phantom
    """

    dist_map = create_cone(img_shape, center)

    img = snp.zeros(img_shape)
    for r, val in zip(radius_list, val_list):
        # img[dist_map < r] = val
        img = img.at[dist_map < r].set(val)

    return img<|MERGE_RESOLUTION|>--- conflicted
+++ resolved
@@ -12,11 +12,7 @@
 import os
 import tempfile
 import zipfile
-<<<<<<< HEAD
-from typing import Tuple
-=======
-from typing import Optional
->>>>>>> 8808b829
+from typing import Optional, Tuple
 
 import numpy as np
 
@@ -24,11 +20,7 @@
 
 import scico.numpy as snp
 from scico import util
-<<<<<<< HEAD
-from scico.typing import Array, JaxArray
-=======
-from scico.typing import JaxArray, Shape
->>>>>>> 8808b829
+from scico.typing import Array, JaxArray, Shape
 from scipy.ndimage import zoom
 
 
