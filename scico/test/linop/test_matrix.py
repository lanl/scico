--- conflicted
+++ resolved
@@ -7,6 +7,7 @@
 
 import pytest
 
+import scico.numpy as snp
 from scico import linop
 from scico.linop import MatrixOperator
 from scico.random import randn
@@ -261,9 +262,6 @@
         Ao = MatrixOperator(A)
         A_array = Ao.to_array()
         assert isinstance(A_array, np.ndarray)
-<<<<<<< HEAD
-        np.testing.assert_allclose(A_array, A)
-=======
         np.testing.assert_allclose(A_array, A)
 
         A_array = jnp.array(Ao)
@@ -284,5 +282,4 @@
         else:
             x = Ao.norm(ord=ord, axis=axis, keepdims=keepdims)
             y = snp.linalg.norm(A, ord=ord, axis=axis, keepdims=keepdims)
-            np.testing.assert_allclose(x, y, rtol=5e-5)
->>>>>>> 0dff98df
+            np.testing.assert_allclose(x, y, rtol=5e-5)