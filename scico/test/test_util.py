--- conflicted
+++ resolved
@@ -22,7 +22,6 @@
 
 
 def test_ensure_on_device():
-<<<<<<< HEAD
     # Used to restore the warnings after the context is used
     with warnings.catch_warnings():
         # Ignores warning raised by ensure_on_device
@@ -32,11 +31,6 @@
         SNP = snp.ones(2)
         BA = BlockArray.array([NP, SNP])
         NP_, SNP_, BA_ = ensure_on_device(NP, SNP, BA)
-=======
-    NP = np.ones(2)
-    SNP = snp.ones(2)
-    BA = BlockArray.array([NP, SNP])
->>>>>>> 80293860
 
         assert isinstance(NP_, DeviceArray)
 
