import numpy as np

import jax

import pytest

import scico.numpy as snp
from scico import functional


class TestCheckAttrs:
    # Ensure that the has_eval, has_prox attrs are overridden
    # and set to True/False in the Functional subclasses.

    # Generate a list of all functionals in scico.functionals that we will check
    ignore = [
        functional.Functional,
        functional.ScaledFunctional,
        functional.SeparableFunctional,
<<<<<<< HEAD
        functional.ProximalAverage,
=======
>>>>>>> a03aa568
    ]
    to_check = []
    for name, cls in functional.__dict__.items():
        if isinstance(cls, type):
            if issubclass(cls, functional.Functional):
                if cls not in ignore:
                    to_check.append(cls)

    @pytest.mark.parametrize("cls", to_check)
    def test_has_eval(self, cls):
        assert isinstance(cls.has_eval, bool)

    @pytest.mark.parametrize("cls", to_check)
    def test_has_prox(self, cls):
        assert isinstance(cls.has_prox, bool)


class TestJit:
    # Test whether functionals can be jitted.

    # Generate a list of all functionals in scico.functionals that we will check
    ignore = [
        functional.Functional,
        functional.ScaledFunctional,
        functional.SeparableFunctional,
        functional.BM3D,
        functional.BM4D,
    ]
    to_check = []
    for name, cls in functional.__dict__.items():
        if isinstance(cls, type):
            if issubclass(cls, functional.Functional):
                if cls not in ignore:
                    to_check.append(cls)

    @pytest.mark.parametrize("cls", to_check)
    def test_jit(self, cls):
        # Only test functionals that have no required __init__ parameters.
        try:
            f = cls()
        except TypeError:
            pass
        else:
            v = snp.arange(4.0)
            # Only test functionals that can take 1D input.
            try:
                u0 = f.prox(v)
            except ValueError:
                pass
            else:
                fprox = jax.jit(f.prox)
                u1 = fprox(v)
                assert np.allclose(u0, u1)


def test_functional_sum():
    x = np.random.randn(4, 4)
    f0 = functional.L1Norm()
    f1 = 2.0 * functional.L2Norm()
    f = f0 + f1
    assert f(x) == f0(x) + f1(x)
    with pytest.raises(TypeError):
        f = f0 + 2.0


def test_scalar_vmap():
    x = np.random.randn(4, 4)
    f = functional.L1Norm()

    def foo(c):
        return (c * f)(x)

    c_list = [1.0, 2.0, 3.0]
    non_vmap = np.array([foo(c) for c in c_list])

    vmapped = jax.vmap(foo)(snp.array(c_list))
    np.testing.assert_allclose(non_vmap, vmapped)


def test_scalar_pmap():
    x = np.random.randn(4, 4)
    f = functional.L1Norm()

    def foo(c):
        return (c * f)(x)

    c_list = np.random.randn(jax.device_count())
    non_pmap = np.array([foo(c) for c in c_list])
    pmapped = jax.pmap(foo)(c_list)
    np.testing.assert_allclose(non_pmap, pmapped)


@pytest.mark.parametrize("axis", [0, 1, (0, 2)])
def test_l21norm(axis):
    x = np.ones((3, 4, 5))
    if isinstance(axis, int):
        l2axis = (axis,)
    else:
        l2axis = axis
    l2shape = [x.shape[k] for k in l2axis]
    l1axis = tuple(set(range(len(x))) - set(l2axis))
    l1shape = [x.shape[k] for k in l1axis]

    l21ana = np.sqrt(np.prod(l2shape)) * np.prod(l1shape)
    F = functional.L21Norm(l2_axis=axis)
    l21num = F(x)
    np.testing.assert_allclose(l21ana, l21num, rtol=1e-5)

    l2ana = np.sqrt(np.prod(l2shape))
    prxana = (l2ana - 1.0) / l2ana * x
    prxnum = F.prox(x, 1.0)
    np.testing.assert_allclose(prxana, prxnum, rtol=1e-5)<|MERGE_RESOLUTION|>--- conflicted
+++ resolved
@@ -17,10 +17,7 @@
         functional.Functional,
         functional.ScaledFunctional,
         functional.SeparableFunctional,
-<<<<<<< HEAD
         functional.ProximalAverage,
-=======
->>>>>>> a03aa568
     ]
     to_check = []
     for name, cls in functional.__dict__.items():
