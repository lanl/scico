import warnings

import numpy as np

import jax.numpy as jnp
from jax.config import config

# enable 64-bit mode for output dtype checks
config.update("jax_enable_x64", True)


import pytest
from prox import prox_test

import scico.numpy as snp
from scico import functional
from scico.random import randn

NO_BLOCK_ARRAY = [
    functional.L21Norm,
    functional.L1MinusL2Norm,
    functional.NuclearNorm,
<<<<<<< HEAD
    functional.TV2DNorm,
=======
    functional.AnisotropicTVNorm,
>>>>>>> 61f1c936
]
NO_COMPLEX = [functional.NonNegativeIndicator]


def pytest_generate_tests(metafunc):
    level = int(metafunc.config.getoption("--level"))
    alpha_range = [1e-2, 1e-1, 1e0, 1e1]
    dtype_range = [np.float32, np.complex64, np.float64, np.complex128]
    if level == 2:
        alpha_range = [1e-2, 1e1]
        dtype_range = [np.float32, np.complex64, np.float64]
    elif level < 2:
        alpha_range = [1e-2]
        dtype_range = [np.float32, np.complex64]
    if "alpha" in metafunc.fixturenames:
        metafunc.parametrize("alpha", alpha_range)
    if "test_dtype" in metafunc.fixturenames:
        metafunc.parametrize("test_dtype", dtype_range)


class ProxTestObj:
    def __init__(self, dtype):
        key = None
        self.v, key = randn(shape=(11, 1), dtype=dtype, key=key, seed=3)
        self.vb, key = randn(shape=((3, 4), (2,)), dtype=dtype, key=key)
        self.scalar = np.pi
        self.vz = snp.zeros((3, 4), dtype=dtype)


@pytest.fixture
def test_prox_obj(test_dtype):
    return ProxTestObj(test_dtype)


class SeparableTestObject:
    def __init__(self, dtype):
        self.f = functional.L1Norm()
        self.g = functional.SquaredL2Norm()
        self.fg = functional.SeparableFunctional([self.f, self.g])

        n = 4
        m = 6
        key = None

        self.v1, key = randn((n,), key=key, dtype=dtype)  # point for prox eval
        self.v2, key = randn((m,), key=key, dtype=dtype)  # point for prox eval
        self.vb = snp.blockarray([self.v1, self.v2])


@pytest.fixture
def test_separable_obj(test_dtype):
    return SeparableTestObject(test_dtype)


def test_separable_eval(test_separable_obj):
    fv1 = test_separable_obj.f(test_separable_obj.v1)
    gv2 = test_separable_obj.g(test_separable_obj.v2)
    fgv = test_separable_obj.fg(test_separable_obj.vb)
    np.testing.assert_allclose(fv1 + gv2, fgv, rtol=5e-2)


def test_separable_prox(test_separable_obj):
    alpha = 0.1
    fv1 = test_separable_obj.f.prox(test_separable_obj.v1, alpha)
    gv2 = test_separable_obj.g.prox(test_separable_obj.v2, alpha)
    fgv = test_separable_obj.fg.prox(test_separable_obj.vb, alpha)
    out = snp.blockarray((fv1, gv2))
    snp.testing.assert_allclose(out, fgv, rtol=5e-2)


def test_separable_grad(test_separable_obj):
    # Used to restore the warnings after the context is used
    with warnings.catch_warnings():
        # Verifies that there is a warning on f.grad and fg.grad
        np.testing.assert_warns(test_separable_obj.f.grad(test_separable_obj.v1))
        np.testing.assert_warns(test_separable_obj.fg.grad(test_separable_obj.vb))

        # Tests the separable grad with warnings being supressed
        fv1 = test_separable_obj.f.grad(test_separable_obj.v1)
        gv2 = test_separable_obj.g.grad(test_separable_obj.v2)
        fgv = test_separable_obj.fg.grad(test_separable_obj.vb)
        out = snp.blockarray((fv1, gv2))
        snp.testing.assert_allclose(out, fgv, rtol=5e-2)


class HuberNormSep(functional.HuberNorm):
    def __init__(self, delta=1.0):
        super().__init__(delta=delta, separable=True)


class HuberNormNonSep(functional.HuberNorm):
    def __init__(self, delta=1.0):
        super().__init__(delta=delta, separable=False)


class TestNormProx:
    normlist = [
        functional.L0Norm,
        functional.L1Norm,
        functional.SquaredL2Norm,
        functional.L2Norm,
        functional.L21Norm,
        functional.L1MinusL2Norm,
        HuberNormSep,
        HuberNormNonSep,
        functional.NuclearNorm,
        functional.ZeroFunctional,
    ]

    normlist_blockarray_ready = set(normlist.copy()) - set(NO_BLOCK_ARRAY)

    @pytest.mark.parametrize("norm", normlist)
    def test_prox(self, norm, alpha, test_prox_obj):
        nrmobj = norm()
        nrm = nrmobj.__call__
        prx = nrmobj.prox
        pf = prox_test(test_prox_obj.v, nrm, prx, alpha)

    @pytest.mark.parametrize("norm", normlist)
    def test_conj_prox(self, norm, alpha, test_prox_obj):
        nrmobj = norm()
        v = test_prox_obj.v
        # Test checks extended Moreau decomposition at a random vector
        lhs = nrmobj.prox(v, alpha) + alpha * nrmobj.conj_prox(v / alpha, 1.0 / alpha)
        rhs = v
        np.testing.assert_allclose(lhs, rhs, rtol=1e-6, atol=0.0)

    @pytest.mark.parametrize("norm", normlist_blockarray_ready)
    def test_prox_blockarray(self, norm, alpha, test_prox_obj):
        nrmobj = norm()
        nrm = nrmobj.__call__
        prx = nrmobj.prox
        pf = nrmobj.prox(snp.concatenate(snp.ravel(test_prox_obj.vb)), alpha)
        pf_b = nrmobj.prox(test_prox_obj.vb, alpha)

        assert pf.dtype == test_prox_obj.vb.dtype
        assert pf_b.dtype == test_prox_obj.vb.dtype

        snp.testing.assert_allclose(pf, snp.concatenate(snp.ravel(pf_b)), rtol=1e-6)

    @pytest.mark.parametrize("norm", normlist)
    def test_prox_zeros(self, norm, test_prox_obj):
        nrmobj = norm()
        nrm = nrmobj.__call__
        prx = nrmobj.prox
        pf = prox_test(test_prox_obj.vz, nrm, prx, alpha=1.0)

    @pytest.mark.parametrize("norm", normlist)
    def test_scaled_attrs(self, norm, test_prox_obj):
        alpha = np.sqrt(2)
        unscaled = norm()
        scaled = test_prox_obj.scalar * norm()

        assert scaled.has_eval == unscaled.has_eval
        assert scaled.has_prox == unscaled.has_prox
        assert scaled.scale == test_prox_obj.scalar

    @pytest.mark.parametrize("norm", normlist)
    def test_scaled_eval(self, norm, alpha, test_prox_obj):
        unscaled = norm()
        scaled = test_prox_obj.scalar * norm()

        a = test_prox_obj.scalar * unscaled(test_prox_obj.v)
        b = scaled(test_prox_obj.v)
        np.testing.assert_allclose(a, b)

    @pytest.mark.parametrize("norm", normlist)
    def test_scaled_prox(self, norm, alpha, test_prox_obj):
        # Test prox
        unscaled = norm()
        scaled = test_prox_obj.scalar * norm()
        a = unscaled.prox(test_prox_obj.v, alpha * test_prox_obj.scalar)
        b = scaled.prox(test_prox_obj.v, alpha)
        np.testing.assert_allclose(a, b)


class TestBlockArrayEval:
    # Ensures that functionals evaluate properly on a blockarray
    # By convention, should be the same as evaluating on the flattened array

    # Generate a list of all functionals in scico.functionals that we will check
    ignore = [
        functional.Functional,
        functional.ScaledFunctional,
        functional.SetDistance,
        functional.SquaredSetDistance,
    ]
    to_check = []
    for name, cls in functional.__dict__.items():
        if isinstance(cls, type):
            if issubclass(cls, functional.Functional):
                if cls not in ignore and cls.has_eval is True:
                    to_check.append(cls)

    to_check = set(to_check) - set(NO_BLOCK_ARRAY)

    @pytest.mark.parametrize("cls", to_check)
    def test_eval(self, cls, test_prox_obj):
        func = cls()  # instantiate the functional we are testing

        if cls in NO_COMPLEX and snp.util.is_complex_dtype(test_prox_obj.vb.dtype):
            with pytest.raises(ValueError):
                x = func(test_prox_obj.vb)
            return

        x = func(test_prox_obj.vb)
        y = func(test_prox_obj.vb.ravel())

        assert jnp.isscalar(x) or x.ndim == 0
        assert jnp.isscalar(y) or y.ndim == 0

        np.testing.assert_allclose(x, y, rtol=1e-6)


# only check double precision on projections
@pytest.fixture(params=[np.float64, np.complex128])
def test_proj_obj(request):
    return ProxTestObj(request.param)


class TestProj:
    cnstrlist = [functional.NonNegativeIndicator, functional.L2BallIndicator]
    sdistlist = [functional.SetDistance, functional.SquaredSetDistance]

    @pytest.mark.parametrize("cnstr", cnstrlist)
    def test_prox(self, cnstr, test_proj_obj):
        alpha = 1
        cnsobj = cnstr()
        cns = cnsobj.__call__
        prx = cnsobj.prox

        if cnstr in NO_COMPLEX and snp.util.is_complex_dtype(test_proj_obj.v.dtype):
            with pytest.raises(ValueError):
                prox_test(test_proj_obj.v, cns, prx, alpha)
            return

        prox_test(test_proj_obj.v, cns, prx, alpha)

    @pytest.mark.parametrize("cnstr", cnstrlist)
    def test_prox_scale_invariance(self, cnstr, test_proj_obj):
        alpha1 = 1e-2
        alpha2 = 1e0
        cnsobj = cnstr()
        u1 = cnsobj.prox(test_proj_obj.v, alpha1)
        u2 = cnsobj.prox(test_proj_obj.v, alpha2)
        assert np.linalg.norm(u1 - u2) / np.linalg.norm(u1) <= 1e-7

    @pytest.mark.parametrize("sdist", sdistlist)
    @pytest.mark.parametrize("cnstr", cnstrlist)
    def test_setdistance(self, sdist, cnstr, alpha, test_proj_obj):
        if cnstr in NO_COMPLEX and snp.util.is_complex_dtype(test_proj_obj.v.dtype):
            return
        cnsobj = cnstr()
        proj = cnsobj.prox
        sdobj = sdist(proj)
        call = sdobj.__call__
        prox = sdobj.prox
        prox_test(test_proj_obj.v, call, prox, alpha)<|MERGE_RESOLUTION|>--- conflicted
+++ resolved
@@ -20,11 +20,7 @@
     functional.L21Norm,
     functional.L1MinusL2Norm,
     functional.NuclearNorm,
-<<<<<<< HEAD
-    functional.TV2DNorm,
-=======
     functional.AnisotropicTVNorm,
->>>>>>> 61f1c936
 ]
 NO_COMPLEX = [functional.NonNegativeIndicator]
 
