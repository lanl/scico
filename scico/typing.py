--- conflicted
+++ resolved
@@ -35,8 +35,7 @@
 BlockShape = Tuple[Tuple[int, ...], ...]
 """A shape of a :class:`.BlockArray`."""
 
-<<<<<<< HEAD
-Axes = Union[int, Tuple[int, ...]]  # one or more axes
+Axes = Union[int, Tuple[int, ...]]
 """Specification of one or more array axes."""
 
 AxisIndex = Union[slice, type(Ellipsis), int]
@@ -44,8 +43,4 @@
 a slice object, Ellipsis, or int."""
 
 ArrayIndex = Union[AxisIndex, Tuple[AxisIndex]]
-"""An entity suitable for indexing/slicing of multi-dimentional arrays."""
-=======
-Axes = Union[int, Tuple[int, ...]]
-"""Index corresponding to one or more axes."""
->>>>>>> c6cf6039
+"""An entity suitable for indexing/slicing of multi-dimentional arrays."""