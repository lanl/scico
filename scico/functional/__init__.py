# -*- coding: utf-8 -*-
# Copyright (C) 2021-2023 by SCICO Developers
# All rights reserved. BSD 3-clause License.
# This file is part of the SCICO package. Details of the copyright and
# user license can be found in the 'LICENSE' file distributed with the
# package.

"""Functionals and functionals classes."""

import sys

# isort: off
from ._functional import Functional, ScaledFunctional, SeparableFunctional, ZeroFunctional
from ._norm import (
    HuberNorm,
    L0Norm,
    L1Norm,
    SquaredL2Norm,
    L2Norm,
    L21Norm,
    NuclearNorm,
    L1MinusL2Norm,
)
<<<<<<< HEAD
from ._tvnorm import AnisotropicTVNorm, IsotropicTVNorm
=======
from ._tvnorm import AnisotropicTVNorm
from ._proxavg import ProximalAverage
>>>>>>> 61f1c936
from ._indicator import NonNegativeIndicator, L2BallIndicator
from ._denoiser import BM3D, BM4D, DnCNN
from ._dist import SetDistance, SquaredSetDistance


__all__ = [
    "AnisotropicTVNorm",
<<<<<<< HEAD
    "IsotropicTVNorm",
=======
>>>>>>> 61f1c936
    "Functional",
    "ScaledFunctional",
    "SeparableFunctional",
    "ZeroFunctional",
    "HuberNorm",
    "L0Norm",
    "L1Norm",
    "SquaredL2Norm",
    "L2Norm",
    "L21Norm",
    "L1MinusL2Norm",
    "NonNegativeIndicator",
    "NuclearNorm",
    "L2BallIndicator",
    "ProximalAverage",
    "SetDistance",
    "SquaredSetDistance",
    "BM3D",
    "BM4D",
    "DnCNN",
]

# Imported items in __all__ appear to originate in top-level functional module
for name in __all__:
    getattr(sys.modules[__name__], name).__module__ = __name__<|MERGE_RESOLUTION|>--- conflicted
+++ resolved
@@ -21,12 +21,8 @@
     NuclearNorm,
     L1MinusL2Norm,
 )
-<<<<<<< HEAD
 from ._tvnorm import AnisotropicTVNorm, IsotropicTVNorm
-=======
-from ._tvnorm import AnisotropicTVNorm
 from ._proxavg import ProximalAverage
->>>>>>> 61f1c936
 from ._indicator import NonNegativeIndicator, L2BallIndicator
 from ._denoiser import BM3D, BM4D, DnCNN
 from ._dist import SetDistance, SquaredSetDistance
@@ -34,10 +30,7 @@
 
 __all__ = [
     "AnisotropicTVNorm",
-<<<<<<< HEAD
     "IsotropicTVNorm",
-=======
->>>>>>> 61f1c936
     "Functional",
     "ScaledFunctional",
     "SeparableFunctional",
