--- conflicted
+++ resolved
@@ -54,10 +54,6 @@
 
         super().__init__()
 
-<<<<<<< HEAD
-
-=======
->>>>>>> 7640be4f
     def prox(self, x: JaxArray, lam: float = 1.0, **kwargs) -> JaxArray:
         r"""Apply BM3D denoiser with noise level ``lam``.
 
