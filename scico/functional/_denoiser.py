--- conflicted
+++ resolved
@@ -66,23 +66,9 @@
             variant: Identify the DnCNN model to be used. See
                :class:`.denoiser.DnCNN` for valid values.
         """
-<<<<<<< HEAD
-        if variant not in ["6L", "6M", "6H", "17L", "17M", "17H"]:
-            raise RuntimeError(f"Invalid value of parameter variant: {variant}")
-        if variant[0] == "6":
-            nlayer = 6
-        else:
-            nlayer = 17
-        model = DnCNNNet(depth=nlayer, channels=1, num_filters=64, dtype=np.float32)
-        variables = load_weights(_flax_data_path("dncnn%s.npz" % variant))
-        super().__init__(model, variables)
-
-    def prox(self, x: JaxArray, lam: float = 1, **kwargs) -> JaxArray:  # type: ignore
-=======
         self.dncnn = denoiser.DnCNN(variant)
 
-    def prox(self, x: JaxArray, lam: float = 1.0, **kwargs) -> JaxArray:
->>>>>>> 8808b829
+    def prox(self, x: JaxArray, lam: float = 1.0, **kwargs) -> JaxArray:  # type: ignore
         r"""Apply DnCNN denoiser.
 
         *Warning*: The `lam` parameter is ignored, and has no effect on
