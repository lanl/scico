--- conflicted
+++ resolved
@@ -286,13 +286,8 @@
             delta: Huber function parameter :math:`\delta`.
         """
         self.delta = delta
-<<<<<<< HEAD
-        self._call_lt_branch = lambda xl2: 0.5 * xl2 ** 2
+        self._call_lt_branch = lambda xl2: 0.5 * xl2**2
         self._call_gt_branch = lambda xl2: self.delta * (xl2 - self.delta / 2.0)
-=======
-        self._call_lt_branch = lambda xl2: 0.5 * xl2**2
-        self._call_gt_branch = lambda xl2: self.delta * xl2 - 0.5
->>>>>>> dbe1f289
         super().__init__()
 
     def __call__(self, x: Union[JaxArray, BlockArray]) -> float:
