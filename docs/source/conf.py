# -*- coding: utf-8 -*-

import os
import sys

confpath = os.path.dirname(__file__)
sys.path.append(confpath)
rootpath = os.path.join(confpath, "..", "..")
sys.path.append(rootpath)

from docsutil import insert_inheritance_diagram, package_classes, run_conf_files

# Process settings in files in conf directory
_vardict = run_conf_files(vardict={"confpath": confpath, "rootpath": rootpath})
for _k, _v in _vardict.items():
    globals()[_k] = _v
del _vardict, _k, _v


# If your documentation needs a minimal Sphinx version, state it here.
needs_sphinx = "5.0.0"

<<<<<<< HEAD
# Add any Sphinx extension module names here, as strings. They can be
# extensions coming with Sphinx (named 'sphinx.ext.*') or your custom
# ones.
extensions = [
    "sphinx.ext.napoleon",
    "sphinx.ext.autodoc",
    "sphinx_autodoc_typehints",
    "sphinx.ext.autosummary",
    "sphinx.ext.doctest",
    "sphinx.ext.intersphinx",
    "sphinx.ext.viewcode",
    "sphinxcontrib.bibtex",
    "sphinx.ext.inheritance_diagram",
    "matplotlib.sphinxext.plot_directive",
    "sphinx.ext.todo",
    "nbsphinx",
]

bibtex_bibfiles = ["references.bib"]

nbsphinx_execute = "never"
nbsphinx_prolog = """
.. raw:: html

    <style>
    .nbinput .prompt, .nboutput .prompt {
        display: none;
    }
    div.highlight {
        background-color: #f9f9f4;
    }
    p {
        margin-bottom: 0.8em;
        margin-top: 0.8em;
    }
    </style>
"""


# See
#  https://stackoverflow.com/questions/2701998#62613202
#  https://github.com/JamesALeedham/Sphinx-Autosummary-Recursion
autosummary_generate = True


if os.environ.get("NO_MATHJAX"):
    extensions.append("sphinx.ext.imgmath")
    imgmath_image_format = "svg"
else:
    extensions.append("sphinx.ext.mathjax")
    # To use local copy of MathJax for offline use, set MATHJAX_URI to
    #    file:///[path-to-mathjax-repo-root]/es5/tex-mml-chtml.js
    if os.environ.get("MATHJAX_URI"):
        mathjax_path = os.environ.get("MATHJAX_URI")

mathjax3_config = {
    "tex": {
        "macros": {
            "mb": [r"\mathbf{#1}", 1],
            "mbs": [r"\boldsymbol{#1}", 1],
            "mbb": [r"\mathbb{#1}", 1],
            "mrm": [r"\mathrm{#1}", 1],
            "norm": [r"\lVert #1 \rVert", 1],
            "abs": [r"\left| #1 \right|", 1],
            "argmin": [r"\mathop{\mathrm{argmin}}"],
            "sign": [r"\mathop{\mathrm{sign}}"],
            "prox": [r"\mathrm{prox}"],
            "det": [r"\mathrm{det}"],
            "exp": [r"\mathrm{exp}"],
            "loss": [r"\mathop{\mathrm{loss}}"],
            "kp": [r"k_{\|}"],
            "rp": [r"r_{\|}"],
        }
    }
}

latex_macros = []
for k, v in mathjax3_config["tex"]["macros"].items():
    if len(v) == 1:
        latex_macros.append(r"\newcommand{\%s}{%s}" % (k, v[0]))
    else:
        latex_macros.append(r"\newcommand{\%s}[1]{%s}" % (k, v[0]))

imgmath_latex_preamble = "\n".join(latex_macros)


# See https://stackoverflow.com/questions/5599254
autoclass_content = "both"

# Add any paths that contain templates here, relative to this directory.
templates_path = ["_templates"]

=======
>>>>>>> 5c7f6ba5
# The suffix of source filenames.
source_suffix = ".rst"

# The encoding of source files.
source_encoding = "utf-8"

# The master toctree document.
master_doc = "index"

# Output file base name for HTML help builder.
htmlhelp_basename = "SCICOdoc"

# Add any paths that contain templates here, relative to this directory.
templates_path = ["_templates"]

# List of patterns, relative to source directory, that match files and
# directories to ignore when looking for source files.
exclude_patterns = ["_build", "**tests**", "**README.rst", "include"]

# If true, '()' will be appended to :func: etc. cross-reference text.
add_function_parentheses = False

# The name of the Pygments (syntax highlighting) style to use.
pygments_style = "sphinx"

# Include TODOs
todo_include_todos = True


<<<<<<< HEAD
# -- Options for LaTeX output ---------------------------------------------

latex_elements = {
    # The paper size ('letterpaper' or 'a4paper').
    #'papersize': 'letterpaper',
    # The font size ('10pt', '11pt' or '12pt').
    #'pointsize': '10pt',
    # Additional stuff for the LaTeX preamble.
    #'preamble': '',
}

# Grouping the document tree into LaTeX files. List of tuples
# (source start file, target name, title,
#  author, documentclass [howto, manual, or own class]).
latex_documents = [
    ("index", "scico.tex", "SCICO Documentation", "The SCICO Developers", "manual"),
]

latex_engine = "xelatex"

# latex_use_xindy = False

latex_elements = {"preamble": "\n".join(latex_macros)}


# Intersphinx mapping
intersphinx_mapping = {
    "python": ("https://docs.python.org/3/", None),
    "numpy": ("https://numpy.org/doc/stable/", None),
    "scipy": ("https://docs.scipy.org/doc/scipy/", None),
    "matplotlib": ("https://matplotlib.org/stable/", None),
    "jax": ("https://jax.readthedocs.io/en/latest/", None),
    "flax": ("https://flax.readthedocs.io/en/latest/", None),
    "ray": ("https://docs.ray.io/en/latest/", None),
    "svmbir": ("https://svmbir.readthedocs.io/en/latest/", None),
}
# Added timeout due to periodic scipy.org down time
# intersphinx_timeout = 30


graphviz_output_format = "svg"
inheritance_graph_attrs = dict(rankdir="LR", fontsize=9, ratio="compress", bgcolor="transparent")
inheritance_edge_attrs = dict(
    color='"#2962ffff"',
)
inheritance_node_attrs = dict(
    shape="box",
    fontsize=9,
    height=0.4,
    margin='"0.08, 0.03"',
    style='"rounded,filled"',
    color='"#2962ffff"',
    fontcolor='"#2962ffff"',
    fillcolor='"#f0f0f8b0"',
)

plot_include_source = False
plot_html_show_source_link = False
plot_formats = ["svg"]
plot_html_show_formats = False


# -- Options for manual page output ---------------------------------------

# One entry per manual page. List of tuples
# (source start file, name, description, authors, manual section).
man_pages = [("index", "scico", "SCICO Documentation", ["SCICO Developers"], 1)]

# If true, show URL addresses after external links.
# man_show_urls = False


# -- Options for Texinfo output -------------------------------------------

# Grouping the document tree into Texinfo files. List of tuples
# (source start file, target name, title, author,
#  dir menu entry, description, category)
texinfo_documents = [
    (
        "index",
        "SCICO",
        "SCICO Documentation",
        "SCICO Developers",
        "SCICO",
        "Scientific Computational Imaging COde (SCICO)",
        "Miscellaneous",
    ),
]


if on_rtd:
    print("Building on ReadTheDocs\n")
    print("  current working directory: {}".format(os.path.abspath(os.curdir)))
    print("  rootpath: %s" % rootpath)
    print("  confpath: %s" % confpath)

    import numpy as np

    print("NumPy version: %s" % np.__version__)
    import matplotlib

    matplotlib.use("agg")


autodoc_default_options = {
    "member-order": "bysource",
    "inherited-members": False,
    "ignore-module-all": False,
    "show-inheritance": True,
    "members": True,
    "special-members": "__call__",
}
autodoc_docstring_signature = True
autoclass_content = "both"


# An explanation for this nasty hack, the primary purpose of which is to avoid
# the very long definition of the scico.typing.DType appearing explicitly in the
# docs. This is handled correctly by sphinx.ext.autodoc in some circumstances,
# but only when sphinx_autodoc_typehints is not included in the extension list,
# and the appearance of the type hints (e.g. whether links to definitions are
# included) seems to depend on whether "from __future__ import annotations" was
# used in the module being documented, which is not ideal from a consistency
# perspective. (It's also worth noting that sphinx.ext.autodoc provides some
# configurability for type aliases via the autodoc_type_aliases sphinx
# configuration option.) The alternative is to include sphinx_autodoc_typehints,
# which gives a consistent appearance to the type hints, but the
# autodoc_type_aliases configuration option is ignored, and type aliases are
# always expanded. This hack avoids expansion for the type aliases with the
# longest definitions by definining a custom function for formatting the
# type hints, using an option provided by sphinx_autodoc_typehints. For
# more information, see
#   https://www.sphinx-doc.org/en/master/usage/extensions/autodoc.html#confval-autodoc_type_aliases
#   https://github.com/tox-dev/sphinx-autodoc-typehints/issues/284
#   https://github.com/tox-dev/sphinx-autodoc-typehints/blob/main/README.md
def typehints_formatter_function(annotation, config):
    markup = {
        DType: ":obj:`~scico.typing.DType`",
        # Compound types involving DType must be added here to avoid their DType
        # component being expanded in the docs.
        Optional[DType]: ":obj:`~typing.Optional`\ [\ :obj:`~scico.typing.DType`\ ]",
        Union[DType, Sequence[DType]]: (
            ":obj:`~typing.Union`\ [\ :obj:`~scico.typing.DType`\ , "
            ":obj:`~typing.Sequence`\ [\ :obj:`~scico.typing.DType`\ ]]"
        ),
        AxisIndex: ":obj:`~scico.typing.AxisIndex`",
        ArrayIndex: ":obj:`~scico.typing.ArrayIndex`",
    }
    if annotation in markup:
        return markup[annotation]
    else:
        return None


typehints_formatter = typehints_formatter_function


# See https://www.sphinx-doc.org/en/master/usage/extensions/autodoc.html#confval-autodoc_mock_imports
autodoc_mock_imports = ["astra", "svmbir", "ray"]

# List of patterns, relative to source directory, that match files and
# directories to ignore when looking for source files.
exclude_patterns = ["_build", "**tests**", "**spi**", "**README.rst", "include"]


# Rewrite module names for certain functions imported into scico.numpy so that they are
# included in the docs for that module. While a bit messy to do so here rather than in a
# function run via app.connect, it is necessary (for some yet to be identified reason)
# to do it here to ensure that the relevant API docs include a table of functions.
import scico.numpy

for module in (scico.numpy, scico.numpy.fft, scico.numpy.linalg, scico.numpy.testing):
    for _, f in getmembers(module, isfunction):
        # Rewrite module name so that function is included in docs
        f.__module__ = module.__name__
        f.__doc__ = re.sub(
            r"^:func:`([\w_]+)` wrapped to operate",
            r":obj:`jax.numpy.\1` wrapped to operate",
            str(f.__doc__),
            flags=re.M,
        )
        modname = ".".join(module.__name__.split(".")[1:])
        f.__doc__ = re.sub(
            r"^LAX-backend implementation of :func:`([\w_]+)`.",
            r"LAX-backend implementation of :obj:`%s.\1`." % modname,
            str(f.__doc__),
            flags=re.M,
        )
        # Improve formatting of jax.numpy warning
        f.__doc__ = re.sub(
            r"^\*\*\* This function is not yet implemented by jax.numpy, and will "
            "raise NotImplementedError \*\*\*",
            "**WARNING**: This function is not yet implemented by jax.numpy, "
            " and will raise :exc:`NotImplementedError`.",
            f.__doc__,
            flags=re.M,
        )
        # Remove cross-references to section NEP35
        f.__doc__ = re.sub(":ref:`NEP 35 <NEP35>`", "NEP 35", f.__doc__, re.M)
        # Remove cross-reference to numpydoc style references section
        f.__doc__ = re.sub(r" \[(\d+)\]_", "", f.__doc__, flags=re.M)
        # Remove entire numpydoc references section
        f.__doc__ = re.sub(r"References\n----------\n.*\n", "", f.__doc__, flags=re.DOTALL)


# Remove spurious two-space indentation of entire docstring
scico.numpy.vectorize.__doc__ = re.sub("^  ", "", scico.numpy.vectorize.__doc__, flags=re.M)

# Fix various docstring formatting errors
scico.numpy.testing.break_cycles.__doc__ = re.sub(
    "calling gc.collect$",
    "calling gc.collect.\n\n",
    scico.numpy.testing.break_cycles.__doc__,
    flags=re.M,
)
scico.numpy.testing.break_cycles.__doc__ = re.sub(
    " __del__\) inside", "__del__\) inside", scico.numpy.testing.break_cycles.__doc__, flags=re.M
)
scico.numpy.testing.assert_raises_regex.__doc__ = re.sub(
    "\*args,\n.*\*\*kwargs",
    "*args, **kwargs",
    scico.numpy.testing.assert_raises_regex.__doc__,
    flags=re.M,
)
scico.numpy.BlockArray.global_shards.__doc__ = re.sub(
    "`Shard`s", "`Shard`\ s", scico.numpy.BlockArray.global_shards.__doc__, flags=re.M
)


# Similar processing for scico.scipy
import scico.scipy

ssp_func = getmembers(scico.scipy.special, isfunction)
for _, f in ssp_func:
    if f.__module__[0:11] == "scico.scipy" or f.__module__[0:14] == "jax._src.scipy":
        # Rewrite module name so that function is included in docs
        f.__module__ = "scico.scipy.special"
        # Attempt to fix incorrect cross-reference
        f.__doc__ = re.sub(
            r"^:func:`([\w_]+)` wrapped to operate",
            r":obj:`jax.scipy.special.\1` wrapped to operate",
            str(f.__doc__),
            flags=re.M,
        )
        modname = "scipy.special"
        f.__doc__ = re.sub(
            r"^LAX-backend implementation of :func:`([\w_]+)`.",
            r"LAX-backend implementation of :obj:`%s.\1`." % modname,
            str(f.__doc__),
            flags=re.M,
        )
        # Remove cross-reference to numpydoc style references section
        f.__doc__ = re.sub(r"(^|\ )\[(\d+)\]_", "", f.__doc__, flags=re.M)
        # Remove entire numpydoc references section
        f.__doc__ = re.sub(r"References\n----------\n.*\n", "", f.__doc__, flags=re.DOTALL)
        # Remove problematic citation
        f.__doc__ = re.sub("See \[dlmf\]_ for details.", "", f.__doc__, re.M)
        f.__doc__ = re.sub("\[dlmf\]_", "NIST DLMF", f.__doc__, re.M)

# Fix indentation problems
scico.scipy.special.sph_harm.__doc__ = re.sub(
    "^Computes the", "  Computes the", scico.scipy.special.sph_harm.__doc__, flags=re.M
)


=======
>>>>>>> 5c7f6ba5
def class_inherit_diagrams(_):
    # Insert inheritance diagrams for classes that have base classes
    import scico

    custom_parts = {"scico.ray.tune.Tuner": 4}
    clslst = package_classes(scico)
    for cls in clslst:
        insert_inheritance_diagram(cls, parts=custom_parts)


def process_docstring(app, what, name, obj, options, lines):
    # Don't show docs for inherited members in classes in scico.flax.
    # This is primarily useful for silencing warnings due to problems in
    # the current release of flax, but is arguably also useful in avoiding
    # extensive documentation of methods that are likely to be of limited
    # interest to users of the scico.flax classes.
    #
    # Note: this event handler currently has no effect since inclusion of
    #   inherited members is currently globally disabled (see
    #   "inherited-members" in autodoc_default_options), but is left in
    #   place in case a decision is ever made to revert the global setting.
    #
    # See https://www.sphinx-doc.org/en/master/usage/extensions/autodoc.html
    # for documentation of the autodoc-process-docstring event used here.
    if what == "class" and "scico.flax." in name:
        options["inherited-members"] = False


def setup(app):

    app.add_css_file("scico.css")
    app.add_css_file("http://netdna.bootstrapcdn.com/font-awesome/4.7.0/css/font-awesome.min.css")
    app.connect("builder-inited", class_inherit_diagrams)
    app.connect("autodoc-process-docstring", process_docstring)<|MERGE_RESOLUTION|>--- conflicted
+++ resolved
@@ -20,101 +20,6 @@
 # If your documentation needs a minimal Sphinx version, state it here.
 needs_sphinx = "5.0.0"
 
-<<<<<<< HEAD
-# Add any Sphinx extension module names here, as strings. They can be
-# extensions coming with Sphinx (named 'sphinx.ext.*') or your custom
-# ones.
-extensions = [
-    "sphinx.ext.napoleon",
-    "sphinx.ext.autodoc",
-    "sphinx_autodoc_typehints",
-    "sphinx.ext.autosummary",
-    "sphinx.ext.doctest",
-    "sphinx.ext.intersphinx",
-    "sphinx.ext.viewcode",
-    "sphinxcontrib.bibtex",
-    "sphinx.ext.inheritance_diagram",
-    "matplotlib.sphinxext.plot_directive",
-    "sphinx.ext.todo",
-    "nbsphinx",
-]
-
-bibtex_bibfiles = ["references.bib"]
-
-nbsphinx_execute = "never"
-nbsphinx_prolog = """
-.. raw:: html
-
-    <style>
-    .nbinput .prompt, .nboutput .prompt {
-        display: none;
-    }
-    div.highlight {
-        background-color: #f9f9f4;
-    }
-    p {
-        margin-bottom: 0.8em;
-        margin-top: 0.8em;
-    }
-    </style>
-"""
-
-
-# See
-#  https://stackoverflow.com/questions/2701998#62613202
-#  https://github.com/JamesALeedham/Sphinx-Autosummary-Recursion
-autosummary_generate = True
-
-
-if os.environ.get("NO_MATHJAX"):
-    extensions.append("sphinx.ext.imgmath")
-    imgmath_image_format = "svg"
-else:
-    extensions.append("sphinx.ext.mathjax")
-    # To use local copy of MathJax for offline use, set MATHJAX_URI to
-    #    file:///[path-to-mathjax-repo-root]/es5/tex-mml-chtml.js
-    if os.environ.get("MATHJAX_URI"):
-        mathjax_path = os.environ.get("MATHJAX_URI")
-
-mathjax3_config = {
-    "tex": {
-        "macros": {
-            "mb": [r"\mathbf{#1}", 1],
-            "mbs": [r"\boldsymbol{#1}", 1],
-            "mbb": [r"\mathbb{#1}", 1],
-            "mrm": [r"\mathrm{#1}", 1],
-            "norm": [r"\lVert #1 \rVert", 1],
-            "abs": [r"\left| #1 \right|", 1],
-            "argmin": [r"\mathop{\mathrm{argmin}}"],
-            "sign": [r"\mathop{\mathrm{sign}}"],
-            "prox": [r"\mathrm{prox}"],
-            "det": [r"\mathrm{det}"],
-            "exp": [r"\mathrm{exp}"],
-            "loss": [r"\mathop{\mathrm{loss}}"],
-            "kp": [r"k_{\|}"],
-            "rp": [r"r_{\|}"],
-        }
-    }
-}
-
-latex_macros = []
-for k, v in mathjax3_config["tex"]["macros"].items():
-    if len(v) == 1:
-        latex_macros.append(r"\newcommand{\%s}{%s}" % (k, v[0]))
-    else:
-        latex_macros.append(r"\newcommand{\%s}[1]{%s}" % (k, v[0]))
-
-imgmath_latex_preamble = "\n".join(latex_macros)
-
-
-# See https://stackoverflow.com/questions/5599254
-autoclass_content = "both"
-
-# Add any paths that contain templates here, relative to this directory.
-templates_path = ["_templates"]
-
-=======
->>>>>>> 5c7f6ba5
 # The suffix of source filenames.
 source_suffix = ".rst"
 
@@ -144,274 +49,6 @@
 todo_include_todos = True
 
 
-<<<<<<< HEAD
-# -- Options for LaTeX output ---------------------------------------------
-
-latex_elements = {
-    # The paper size ('letterpaper' or 'a4paper').
-    #'papersize': 'letterpaper',
-    # The font size ('10pt', '11pt' or '12pt').
-    #'pointsize': '10pt',
-    # Additional stuff for the LaTeX preamble.
-    #'preamble': '',
-}
-
-# Grouping the document tree into LaTeX files. List of tuples
-# (source start file, target name, title,
-#  author, documentclass [howto, manual, or own class]).
-latex_documents = [
-    ("index", "scico.tex", "SCICO Documentation", "The SCICO Developers", "manual"),
-]
-
-latex_engine = "xelatex"
-
-# latex_use_xindy = False
-
-latex_elements = {"preamble": "\n".join(latex_macros)}
-
-
-# Intersphinx mapping
-intersphinx_mapping = {
-    "python": ("https://docs.python.org/3/", None),
-    "numpy": ("https://numpy.org/doc/stable/", None),
-    "scipy": ("https://docs.scipy.org/doc/scipy/", None),
-    "matplotlib": ("https://matplotlib.org/stable/", None),
-    "jax": ("https://jax.readthedocs.io/en/latest/", None),
-    "flax": ("https://flax.readthedocs.io/en/latest/", None),
-    "ray": ("https://docs.ray.io/en/latest/", None),
-    "svmbir": ("https://svmbir.readthedocs.io/en/latest/", None),
-}
-# Added timeout due to periodic scipy.org down time
-# intersphinx_timeout = 30
-
-
-graphviz_output_format = "svg"
-inheritance_graph_attrs = dict(rankdir="LR", fontsize=9, ratio="compress", bgcolor="transparent")
-inheritance_edge_attrs = dict(
-    color='"#2962ffff"',
-)
-inheritance_node_attrs = dict(
-    shape="box",
-    fontsize=9,
-    height=0.4,
-    margin='"0.08, 0.03"',
-    style='"rounded,filled"',
-    color='"#2962ffff"',
-    fontcolor='"#2962ffff"',
-    fillcolor='"#f0f0f8b0"',
-)
-
-plot_include_source = False
-plot_html_show_source_link = False
-plot_formats = ["svg"]
-plot_html_show_formats = False
-
-
-# -- Options for manual page output ---------------------------------------
-
-# One entry per manual page. List of tuples
-# (source start file, name, description, authors, manual section).
-man_pages = [("index", "scico", "SCICO Documentation", ["SCICO Developers"], 1)]
-
-# If true, show URL addresses after external links.
-# man_show_urls = False
-
-
-# -- Options for Texinfo output -------------------------------------------
-
-# Grouping the document tree into Texinfo files. List of tuples
-# (source start file, target name, title, author,
-#  dir menu entry, description, category)
-texinfo_documents = [
-    (
-        "index",
-        "SCICO",
-        "SCICO Documentation",
-        "SCICO Developers",
-        "SCICO",
-        "Scientific Computational Imaging COde (SCICO)",
-        "Miscellaneous",
-    ),
-]
-
-
-if on_rtd:
-    print("Building on ReadTheDocs\n")
-    print("  current working directory: {}".format(os.path.abspath(os.curdir)))
-    print("  rootpath: %s" % rootpath)
-    print("  confpath: %s" % confpath)
-
-    import numpy as np
-
-    print("NumPy version: %s" % np.__version__)
-    import matplotlib
-
-    matplotlib.use("agg")
-
-
-autodoc_default_options = {
-    "member-order": "bysource",
-    "inherited-members": False,
-    "ignore-module-all": False,
-    "show-inheritance": True,
-    "members": True,
-    "special-members": "__call__",
-}
-autodoc_docstring_signature = True
-autoclass_content = "both"
-
-
-# An explanation for this nasty hack, the primary purpose of which is to avoid
-# the very long definition of the scico.typing.DType appearing explicitly in the
-# docs. This is handled correctly by sphinx.ext.autodoc in some circumstances,
-# but only when sphinx_autodoc_typehints is not included in the extension list,
-# and the appearance of the type hints (e.g. whether links to definitions are
-# included) seems to depend on whether "from __future__ import annotations" was
-# used in the module being documented, which is not ideal from a consistency
-# perspective. (It's also worth noting that sphinx.ext.autodoc provides some
-# configurability for type aliases via the autodoc_type_aliases sphinx
-# configuration option.) The alternative is to include sphinx_autodoc_typehints,
-# which gives a consistent appearance to the type hints, but the
-# autodoc_type_aliases configuration option is ignored, and type aliases are
-# always expanded. This hack avoids expansion for the type aliases with the
-# longest definitions by definining a custom function for formatting the
-# type hints, using an option provided by sphinx_autodoc_typehints. For
-# more information, see
-#   https://www.sphinx-doc.org/en/master/usage/extensions/autodoc.html#confval-autodoc_type_aliases
-#   https://github.com/tox-dev/sphinx-autodoc-typehints/issues/284
-#   https://github.com/tox-dev/sphinx-autodoc-typehints/blob/main/README.md
-def typehints_formatter_function(annotation, config):
-    markup = {
-        DType: ":obj:`~scico.typing.DType`",
-        # Compound types involving DType must be added here to avoid their DType
-        # component being expanded in the docs.
-        Optional[DType]: ":obj:`~typing.Optional`\ [\ :obj:`~scico.typing.DType`\ ]",
-        Union[DType, Sequence[DType]]: (
-            ":obj:`~typing.Union`\ [\ :obj:`~scico.typing.DType`\ , "
-            ":obj:`~typing.Sequence`\ [\ :obj:`~scico.typing.DType`\ ]]"
-        ),
-        AxisIndex: ":obj:`~scico.typing.AxisIndex`",
-        ArrayIndex: ":obj:`~scico.typing.ArrayIndex`",
-    }
-    if annotation in markup:
-        return markup[annotation]
-    else:
-        return None
-
-
-typehints_formatter = typehints_formatter_function
-
-
-# See https://www.sphinx-doc.org/en/master/usage/extensions/autodoc.html#confval-autodoc_mock_imports
-autodoc_mock_imports = ["astra", "svmbir", "ray"]
-
-# List of patterns, relative to source directory, that match files and
-# directories to ignore when looking for source files.
-exclude_patterns = ["_build", "**tests**", "**spi**", "**README.rst", "include"]
-
-
-# Rewrite module names for certain functions imported into scico.numpy so that they are
-# included in the docs for that module. While a bit messy to do so here rather than in a
-# function run via app.connect, it is necessary (for some yet to be identified reason)
-# to do it here to ensure that the relevant API docs include a table of functions.
-import scico.numpy
-
-for module in (scico.numpy, scico.numpy.fft, scico.numpy.linalg, scico.numpy.testing):
-    for _, f in getmembers(module, isfunction):
-        # Rewrite module name so that function is included in docs
-        f.__module__ = module.__name__
-        f.__doc__ = re.sub(
-            r"^:func:`([\w_]+)` wrapped to operate",
-            r":obj:`jax.numpy.\1` wrapped to operate",
-            str(f.__doc__),
-            flags=re.M,
-        )
-        modname = ".".join(module.__name__.split(".")[1:])
-        f.__doc__ = re.sub(
-            r"^LAX-backend implementation of :func:`([\w_]+)`.",
-            r"LAX-backend implementation of :obj:`%s.\1`." % modname,
-            str(f.__doc__),
-            flags=re.M,
-        )
-        # Improve formatting of jax.numpy warning
-        f.__doc__ = re.sub(
-            r"^\*\*\* This function is not yet implemented by jax.numpy, and will "
-            "raise NotImplementedError \*\*\*",
-            "**WARNING**: This function is not yet implemented by jax.numpy, "
-            " and will raise :exc:`NotImplementedError`.",
-            f.__doc__,
-            flags=re.M,
-        )
-        # Remove cross-references to section NEP35
-        f.__doc__ = re.sub(":ref:`NEP 35 <NEP35>`", "NEP 35", f.__doc__, re.M)
-        # Remove cross-reference to numpydoc style references section
-        f.__doc__ = re.sub(r" \[(\d+)\]_", "", f.__doc__, flags=re.M)
-        # Remove entire numpydoc references section
-        f.__doc__ = re.sub(r"References\n----------\n.*\n", "", f.__doc__, flags=re.DOTALL)
-
-
-# Remove spurious two-space indentation of entire docstring
-scico.numpy.vectorize.__doc__ = re.sub("^  ", "", scico.numpy.vectorize.__doc__, flags=re.M)
-
-# Fix various docstring formatting errors
-scico.numpy.testing.break_cycles.__doc__ = re.sub(
-    "calling gc.collect$",
-    "calling gc.collect.\n\n",
-    scico.numpy.testing.break_cycles.__doc__,
-    flags=re.M,
-)
-scico.numpy.testing.break_cycles.__doc__ = re.sub(
-    " __del__\) inside", "__del__\) inside", scico.numpy.testing.break_cycles.__doc__, flags=re.M
-)
-scico.numpy.testing.assert_raises_regex.__doc__ = re.sub(
-    "\*args,\n.*\*\*kwargs",
-    "*args, **kwargs",
-    scico.numpy.testing.assert_raises_regex.__doc__,
-    flags=re.M,
-)
-scico.numpy.BlockArray.global_shards.__doc__ = re.sub(
-    "`Shard`s", "`Shard`\ s", scico.numpy.BlockArray.global_shards.__doc__, flags=re.M
-)
-
-
-# Similar processing for scico.scipy
-import scico.scipy
-
-ssp_func = getmembers(scico.scipy.special, isfunction)
-for _, f in ssp_func:
-    if f.__module__[0:11] == "scico.scipy" or f.__module__[0:14] == "jax._src.scipy":
-        # Rewrite module name so that function is included in docs
-        f.__module__ = "scico.scipy.special"
-        # Attempt to fix incorrect cross-reference
-        f.__doc__ = re.sub(
-            r"^:func:`([\w_]+)` wrapped to operate",
-            r":obj:`jax.scipy.special.\1` wrapped to operate",
-            str(f.__doc__),
-            flags=re.M,
-        )
-        modname = "scipy.special"
-        f.__doc__ = re.sub(
-            r"^LAX-backend implementation of :func:`([\w_]+)`.",
-            r"LAX-backend implementation of :obj:`%s.\1`." % modname,
-            str(f.__doc__),
-            flags=re.M,
-        )
-        # Remove cross-reference to numpydoc style references section
-        f.__doc__ = re.sub(r"(^|\ )\[(\d+)\]_", "", f.__doc__, flags=re.M)
-        # Remove entire numpydoc references section
-        f.__doc__ = re.sub(r"References\n----------\n.*\n", "", f.__doc__, flags=re.DOTALL)
-        # Remove problematic citation
-        f.__doc__ = re.sub("See \[dlmf\]_ for details.", "", f.__doc__, re.M)
-        f.__doc__ = re.sub("\[dlmf\]_", "NIST DLMF", f.__doc__, re.M)
-
-# Fix indentation problems
-scico.scipy.special.sph_harm.__doc__ = re.sub(
-    "^Computes the", "  Computes the", scico.scipy.special.sph_harm.__doc__, flags=re.M
-)
-
-
-=======
->>>>>>> 5c7f6ba5
 def class_inherit_diagrams(_):
     # Insert inheritance diagrams for classes that have base classes
     import scico
