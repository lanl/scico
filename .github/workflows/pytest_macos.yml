# Install scico requirements and run pytest

name: unit tests (macos)

on:
  push:
    branches: [ main ]
  pull_request:
    branches: [ main ]

  workflow_dispatch:

jobs:

  test:
    runs-on: macos-latest
    strategy:
      fail-fast: false
      matrix:
        group: [1, 2, 3, 4, 5]
    name: pytest split ${{ matrix.group }} (macos)
    defaults:
      run:
        shell: bash -l {0}
    steps:
      # Check-out the repository under $GITHUB_WORKSPACE
      - uses: actions/checkout@v3
        with:
          submodules: recursive
      # Set up conda/mamba environment
      - name: Set up mambaforge
        uses: conda-incubator/setup-miniconda@v2
        with:
            miniforge-variant: Mambaforge
            miniforge-version: latest
            activate-environment: test-env
            use-mamba: true
            python-version: "3.9"
      # Configure conda environment cache
      - name: Set up conda environment cache
        uses: actions/cache@v3
        with:
          path: ${{ env.CONDA }}/envs
          key: conda-${{ runner.os }}-${{ runner.arch }}-${{ hashFiles('requirements.txt') }}-${{ hashFiles('dev_requirements.txt') }}-${{ env.CACHE_NUMBER }}
        env:
          CACHE_NUMBER: 1  # Increase this value to force cache reset
        id: cache
      # Display environment details
      - name: Display environment details
        run: |
          conda info
          printenv | sort
      # Install dependencies in conda environment
      - name: Install dependencies
        if: steps.cache.outputs.cache-hit != 'true'
        run: |
          mamba install -c conda-forge pytest pytest-cov
          python -m pip install --upgrade pip
          pip install pytest-split
          pip install -r requirements.txt
          pip install -r dev_requirements.txt
          mamba install -c astra-toolbox astra-toolbox
          mamba install -c conda-forge pyyaml
          pip install --upgrade --force-reinstall scipy>=1.6.0  # Temporary fix for GLIBCXX_3.4.30 not found in conda forge version
          pip install bm4d>=4.0.0
          pip install "ray[tune]>=2.0.0"
          pip install hyperopt
      # Install package to be tested
      - name: Install package to be tested
        run: pip install -e .
      # Run unit tests
      - name: Run main unit tests
<<<<<<< HEAD
        run: pytest -x --level 1 --splits 5 --group ${{ matrix.group }}
=======
        run: pytest -x --splits 5 --group ${{ matrix.group }} --level 1
>>>>>>> be7a603e
      # Run doc tests
      - name: Run doc tests
        if: matrix.group == 1
        run: |
          pytest --ignore-glob="*test_*.py" --doctest-modules scico<|MERGE_RESOLUTION|>--- conflicted
+++ resolved
@@ -70,11 +70,7 @@
         run: pip install -e .
       # Run unit tests
       - name: Run main unit tests
-<<<<<<< HEAD
-        run: pytest -x --level 1 --splits 5 --group ${{ matrix.group }}
-=======
         run: pytest -x --splits 5 --group ${{ matrix.group }} --level 1
->>>>>>> be7a603e
       # Run doc tests
       - name: Run doc tests
         if: matrix.group == 1
