Example Scripts
---------------

admm_tv_ct.py
    Few-view Computed Tomography with TV reguarlization

admm_tv_ct_weighted.py
    Low-dose Computed Tomography with TV reguarlization

admm_tv_deconvolution.py
    Image deconvolution with anisotropic TV regularization

admm_tv_circ_deconvolution.py
    Image (circular) deconvolution with isotropic TV regularization

admm_ppp_bm3d_deconvolution.py
    Image deconvolution with PPP-ADMM regularization

deconv_microscopy.py
    Deconvolution of 3D microscopy data

pgm_ppp_bm3d_deconvolution
    Image deconvolution with PPP-APGM regularization

admm_ppp_bm3d_demosaicing.py
    Image demosaicing with PPP regularization

admm_nonnegative_sparse_coding.py
    1D Non-negative sparse coding using ADMM

pgm_sparse_coding.py
    1D sparse coding using Accelerated PGM

<<<<<<< HEAD
admm_ppp_bm3d_svmbir_cg.py
    CT Reconstruction (ADMM Plug-and-Play Priors w/ BM3D, SVMBIR+CG)

admm_ppp_bm3d_svmbir_prox.py
    CT Reconstruction (ADMM Plug-and-Play Priors w/ BM3D, SVMBIR+Prox)
=======
pcg_ct.py
    Computed Tomography with Preconditioned Conjugate Gradient
>>>>>>> b8cba12a
<|MERGE_RESOLUTION|>--- conflicted
+++ resolved
@@ -31,13 +31,11 @@
 pgm_sparse_coding.py
     1D sparse coding using Accelerated PGM
 
-<<<<<<< HEAD
 admm_ppp_bm3d_svmbir_cg.py
     CT Reconstruction (ADMM Plug-and-Play Priors w/ BM3D, SVMBIR+CG)
 
 admm_ppp_bm3d_svmbir_prox.py
     CT Reconstruction (ADMM Plug-and-Play Priors w/ BM3D, SVMBIR+Prox)
-=======
+
 pcg_ct.py
-    Computed Tomography with Preconditioned Conjugate Gradient
->>>>>>> b8cba12a
+    Computed Tomography with Preconditioned Conjugate Gradient