--- conflicted
+++ resolved
@@ -11,10 +11,7 @@
 import argparse
 import os
 import re
-<<<<<<< HEAD
-=======
 import signal
->>>>>>> fe2a50e5
 from pathlib import Path
 from timeit import default_timer as timer
 
